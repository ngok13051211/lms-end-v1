--- conflicted
+++ resolved
@@ -1,824 +1,762 @@
-import { useState } from "react";
-import { useQuery, useMutation, useQueryClient } from "@tanstack/react-query";
-import DashboardLayout from "@/components/layout/DashboardLayout";
-import {
-  Card,
-  CardContent,
-  CardDescription,
-  CardHeader,
-  CardTitle,
-} from "@/components/ui/card";
-import { Button } from "@/components/ui/button";
-import { Avatar, AvatarFallback, AvatarImage } from "@/components/ui/avatar";
-import { Separator } from "@/components/ui/separator";
-import { apiRequest } from "@/lib/queryClient";
-import { useToast } from "@/hooks/use-toast";
-import {
-  Loader2,
-  UserCheck,
-  CheckCircle,
-  XCircle,
-  FileText,
-  Mail,
-  Calendar,
-  MapPin,
-  BookOpen,
-  GraduationCap,
-  Phone,
-  Info,
-} from "lucide-react";
-import {
-  Dialog,
-  DialogContent,
-  DialogHeader,
-  DialogTitle,
-  DialogFooter,
-} from "@/components/ui/dialog";
-import { Label } from "@/components/ui/label";
-import { Textarea } from "@/components/ui/textarea";
-import { Badge } from "@/components/ui/badge";
-
-// Interface cho yêu cầu giảng dạy đang chờ duyệt
-interface TeachingRequest {
-  id: number;
-  subject: {
-    id: number;
-    name: string;
-  };
-  level: {
-    id: number;
-    name: string;
-  };
-  tutor_profile: {
-    id: number;
-    bio?: string;
-    user: {
-      id: number;
-      first_name?: string;
-      last_name?: string;
-      email: string;
-      phone?: string;
-      avatar?: string;
-      date_of_birth?: string; // Chuyển vào đây
-      address?: string;       // Chuyển vào đây
-    };
-  };
-  introduction: string;
-  experience: string;
-  certifications?: string;
-  status: string;
-  approved_by?: number;
-  rejection_reason?: string;
-  created_at: string;
-}
-
-// Helper function to get json from fetch response
-async function fetchJson<T>(
-  method: string,
-  url: string,
-  data?: unknown
-): Promise<T> {
-  const response = await apiRequest(method, url, data);
-  return (await response.json()) as T;
-}
-
-export default function AdminTutorVerification() {
-  const { toast } = useToast();
-  const queryClient = useQueryClient();
-  const [selectedRequest, setSelectedRequest] =
-    useState<TeachingRequest | null>(null);
-  const [rejectDialogOpen, setRejectDialogOpen] = useState(false);
-  const [rejectionReason, setRejectionReason] = useState("");
-  const [currentRequestId, setCurrentRequestId] = useState<number | null>(null);
-  const [detailsOpen, setDetailsOpen] = useState(false); // Truy vấn danh sách yêu cầu giảng dạy đang chờ duyệt
-  const {
-    data: pendingRequests = [],
-    isLoading,
-    error,
-  } = useQuery<TeachingRequest[]>({
-    queryKey: ["/api/v1/admin/teaching-requests/pending"],
-    queryFn: () =>
-      fetchJson<TeachingRequest[]>(
-        "GET",
-        "/api/v1/admin/teaching-requests/pending"
-      ),
-    refetchOnWindowFocus: false,
-  });
-
-  // Mutation để phê duyệt yêu cầu giảng dạy
-  const approveMutation = useMutation({
-    mutationFn: (requestId: number) =>
-      fetchJson(
-        "PATCH",
-        `/api/v1/admin/teaching-requests/${requestId}/approve`,
-        {}
-      ),
-    onSuccess: () => {
-      toast({
-        title: "Thành công",
-        description: "Đã chấp nhận yêu cầu giảng dạy",
-        variant: "default",
-      });
-      // Đóng dialog chi tiết nếu đang mở      setDetailsOpen(false);
-      // Cập nhật lại danh sách sau khi xử lý thành công
-      queryClient.invalidateQueries({
-        queryKey: ["/api/v1/admin/teaching-requests/pending"],
-      });
-    },
-    onError: (error: any) => {
-      const errorMessage =
-        error?.message ||
-        "Không thể duyệt yêu cầu giảng dạy. Vui lòng thử lại sau.";
-      toast({
-        title: "Lỗi",
-        description: errorMessage,
-        variant: "destructive",
-      });
-      console.error("Error approving teaching request:", error);
-    },
-  });
-
-  // Mutation để từ chối yêu cầu giảng dạy
-  const rejectMutation = useMutation({
-    mutationFn: ({
-      requestId,
-      reason,
-    }: {
-      requestId: number;
-      reason: string;
-    }) =>
-      fetchJson(
-        "PATCH",
-        `/api/v1/admin/teaching-requests/${requestId}/reject`,
-        { rejection_reason: reason }
-      ),
-    onSuccess: () => {
-      toast({
-        title: "Thành công",
-        description: "Đã từ chối yêu cầu giảng dạy",
-        variant: "default",
-      });
-      setRejectDialogOpen(false);
-      setRejectionReason("");
-      // Cập nhật lại danh sách sau khi xử lý thành công
-      queryClient.invalidateQueries({
-        queryKey: ["/api/v1/admin/teaching-requests/pending"],
-      });
-    },
-    onError: (error: any) => {
-      const errorMessage =
-        error?.message || "Không thể từ chối yêu cầu. Vui lòng thử lại sau.";
-      toast({
-        title: "Lỗi",
-        description: errorMessage,
-        variant: "destructive",
-      });
-      console.error("Error rejecting teaching request:", error);
-    },
-  });
-
-  // Định dạng ngày giờ
-  const formatDate = (dateString: string) => {
-    const date = new Date(dateString);
-    return date.toLocaleDateString("vi-VN", {
-      year: "numeric",
-      month: "2-digit",
-      day: "2-digit",
-      hour: "2-digit",
-      minute: "2-digit",
-    });
-  };
-  // Xử lý phê duyệt yêu cầu giảng dạy
-  const handleApproveRequest = (requestId: number) => {
-    approveMutation.mutate(requestId);
-  };
-
-  // Mở dialog từ chối và lưu ID yêu cầu hiện tại
-  const openRejectDialog = (requestId: number) => {
-    setCurrentRequestId(requestId);
-    setRejectDialogOpen(true);
-  };
-
-  // Xử lý từ chối yêu cầu
-  const handleRejectSubmit = () => {
-    if (currentRequestId && rejectionReason.trim()) {
-      rejectMutation.mutate({
-        requestId: currentRequestId,
-        reason: rejectionReason.trim(),
-      });
-    } else {
-      toast({
-        title: "Cảnh báo",
-        description: "Vui lòng nhập lý do từ chối",
-        variant: "destructive",
-      });
-    }
-  };
-
-  // Hiển thị chi tiết yêu cầu giảng dạy
-  const handleViewRequestDetail = (request: TeachingRequest) => {
-    console.log("Selected request:", request); // Debug log
-    setSelectedRequest(request);
-    setDetailsOpen(true);
-  };
-  // Kiểm tra nếu URL là hình ảnh
-  const isImageUrl = (url: string): boolean => {
-    const imageExtensions = [".jpg", ".jpeg", ".png", ".gif", ".bmp", ".webp"];
-    const lowerUrl = url.toLowerCase();
-    return imageExtensions.some((ext) => lowerUrl.endsWith(ext));
-  };
-
-  // Kiểm tra nếu URL là PDF
-  const isPdfUrl = (url: string): boolean => {
-    return url.toLowerCase().endsWith(".pdf");
-  };
-
-  // Hiển thị chứng chỉ với các loại file khác nhau
-  const renderCertifications = (certificationsString?: string) => {
-    if (!certificationsString) return "Không có chứng chỉ";
-
-    try {
-      const certifications = JSON.parse(certificationsString);
-      if (Array.isArray(certifications) && certifications.length > 0) {
-        return (
-          <div className="flex flex-wrap gap-3">
-            {certifications.map((cert: string, index: number) => {
-              if (isImageUrl(cert)) {
-                return (
-                  <div key={index} className="relative group">
-                    <div className="border rounded-md p-1 overflow-hidden w-20 h-20 bg-gray-50">
-                      <img
-                        src={cert}
-                        alt={`Chứng chỉ ${index + 1}`}
-                        className="w-full h-full object-cover"
-                        onError={(e) => {
-                          (e.target as HTMLImageElement).src =
-                            "https://placehold.co/100x100?text=Lỗi+Ảnh";
-                        }}
-                      />
-                    </div>
-                    <div className="absolute inset-0 flex items-center justify-center opacity-0 group-hover:opacity-100 transition-opacity">
-                      <a
-                        href={cert}
-                        target="_blank"
-                        rel="noopener noreferrer"
-                        className="bg-black bg-opacity-70 text-white p-1 rounded-full"
-                      >
-                        <svg
-                          xmlns="http://www.w3.org/2000/svg"
-                          width="16"
-                          height="16"
-                          viewBox="0 0 24 24"
-                          fill="none"
-                          stroke="currentColor"
-                          strokeWidth="2"
-                          strokeLinecap="round"
-                          strokeLinejoin="round"
-                          className="lucide lucide-external-link"
-                        >
-                          <path d="M18 13v6a2 2 0 0 1-2 2H5a2 2 0 0 1-2-2V8a2 2 0 0 1 2-2h6" />
-                          <polyline points="15 3 21 3 21 9" />
-                          <line x1="10" y1="14" x2="21" y2="3" />
-                        </svg>
-                      </a>
-                    </div>
-                  </div>
-                );
-              } else if (isPdfUrl(cert)) {
-                return (
-                  <a
-                    key={index}
-                    href={cert}
-                    target="_blank"
-                    rel="noopener noreferrer"
-                    className="flex flex-col items-center border rounded-md p-2 w-24 h-24 bg-gray-50 hover:bg-gray-100 transition-colors"
-                  >
-                    <svg
-                      xmlns="http://www.w3.org/2000/svg"
-                      width="24"
-                      height="24"
-                      viewBox="0 0 24 24"
-                      fill="none"
-                      stroke="currentColor"
-                      strokeWidth="2"
-                      strokeLinecap="round"
-                      strokeLinejoin="round"
-                      className="lucide lucide-file-text text-red-600"
-                    >
-                      <path d="M14.5 2H6a2 2 0 0 0-2 2v16a2 2 0 0 0 2 2h12a2 2 0 0 0 2-2V7.5L14.5 2z" />
-                      <polyline points="14 2 14 8 20 8" />
-                      <line x1="16" y1="13" x2="8" y2="13" />
-                      <line x1="16" y1="17" x2="8" y2="17" />
-                      <line x1="10" y1="9" x2="8" y2="9" />
-                    </svg>
-                    <span className="text-xs mt-1 text-center truncate w-full">
-                      PDF {index + 1}
-                    </span>
-                  </a>
-                );
-              } else {
-                return (
-                  <a
-                    key={index}
-                    href={cert}
-                    target="_blank"
-                    rel="noopener noreferrer"
-                    className="flex flex-col items-center border rounded-md p-2 w-24 h-24 bg-gray-50 hover:bg-gray-100 transition-colors"
-                  >
-                    <FileText className="h-6 w-6 text-blue-600" />
-                    <span className="text-xs mt-1 text-center truncate w-full">
-                      Chứng chỉ {index + 1}
-                    </span>
-                  </a>
-                );
-              }
-            })}
-          </div>
-        );
-      }
-      return "Không có chứng chỉ";
-    } catch (e) {
-      console.error("Error parsing certifications:", e);
-      return "Định dạng chứng chỉ không hợp lệ";
-    }
-<<<<<<< HEAD
-  }; // Không còn sử dụng dữ liệu mẫu nữa
-  // Chỉ sử dụng dữ liệu API, không còn dùng dữ liệu mẫu
-  const displayPendingRequests = pendingRequests;
-  return (
-=======
-  };
-  // Dữ liệu mẫu cho các yêu cầu giảng dạy đang chờ duyệt (sử dụng khi development)
-  const mockPendingRequests: TeachingRequest[] = [
-    {
-      id: 1,
-      subject: {
-        id: 1,
-        name: "Toán học"
-      },
-      level: {
-        id: 2,
-        name: "Trung học phổ thông"
-      },
-      tutor_profile: {
-        id: 1,
-        bio: "Giáo viên có 5 năm kinh nghiệm dạy học",
-        date_of_birth: "1990-05-15",
-        address: "Quận 1, TP HCM",
-        user: {
-          id: 101,
-          first_name: "Nguyễn",
-          last_name: "Văn A",
-          email: "nguyenvana@example.com",
-          avatar: "https://ui-avatars.com/api/?name=Nguyen+Van+A",
-          phone: "0123456789"
-        }
-      },
-      introduction: "Tôi là giáo viên có 5 năm kinh nghiệm giảng dạy môn Toán tại trường THPT chuyên. Tôi mong muốn được đồng hành cùng các bạn học sinh trên con đường học tập.",
-      experience: "5 năm giảng dạy tại trường THPT chuyên, 2 năm làm gia sư cho học sinh thi đại học.",
-      certifications: JSON.stringify([
-        "https://example.com/cert1.pdf",
-        "https://example.com/cert2.jpg"
-      ]),
-      status: "pending",
-      created_at: "2025-05-10T10:30:00Z"
-    }];
-  // Sử dụng dữ liệu API trong production hoặc dữ liệu mẫu trong development
-  const displayPendingRequests = pendingRequests.length > 0 ? pendingRequests : mockPendingRequests; return (
->>>>>>> 5cf07a09
-    <DashboardLayout>
-      <div className="p-6 max-w-7xl mx-auto space-y-6">
-        <div className="flex items-center justify-between">
-          <div>
-            <div className="flex items-center gap-2">
-              <h1 className="text-3xl font-bold tracking-tight">
-                Duyệt yêu cầu giảng dạy
-              </h1>
-              {!isLoading &&
-                !error &&
-                displayPendingRequests &&
-                displayPendingRequests.length > 0 && (
-                  <Badge className="ml-2 bg-primary text-white text-sm">
-                    {displayPendingRequests.length}
-                  </Badge>
-                )}
-            </div>
-            <p className="text-muted-foreground mt-1">
-              Kiểm tra và phê duyệt các yêu cầu giảng dạy từ gia sư trên nền
-              tảng
-            </p>
-          </div>
-        </div>{" "}
-        <Card>
-          <CardHeader>
-            <CardTitle>Danh sách yêu cầu giảng dạy chờ duyệt</CardTitle>
-            <CardDescription>
-              Các yêu cầu giảng dạy của gia sư đang chờ phê duyệt
-            </CardDescription>
-          </CardHeader>
-          <CardContent>
-            {isLoading ? (
-              <div className="flex items-center justify-center py-12">
-                <Loader2 className="h-8 w-8 animate-spin text-primary" />
-                <span className="ml-2">Đang tải dữ liệu...</span>
-              </div>
-            ) : error ? (
-              <div className="text-center py-12">
-                <XCircle className="h-16 w-16 mx-auto text-destructive" />
-                <p className="mt-4 text-lg text-muted-foreground">
-                  Đã xảy ra lỗi khi tải dữ liệu
-                </p>
-                <Button
-                  variant="outline"
-                  className="mt-4"
-                  onClick={() => window.location.reload()}
-                >
-                  Thử lại
-                </Button>
-              </div>
-            ) : displayPendingRequests.length === 0 ? (
-              <div className="text-center py-12">
-                <UserCheck className="h-16 w-16 mx-auto text-muted-foreground" />
-                <p className="mt-4 text-lg text-muted-foreground">
-                  Không có yêu cầu giảng dạy nào đang chờ duyệt
-                </p>
-              </div>
-            ) : (
-              <div className="overflow-x-auto">
-                <table className="w-full">
-                  <thead>
-                    <tr className="border-b text-left">
-                      <th className="py-4 px-4 font-medium">Gia sư</th>
-                      <th className="py-4 px-4 font-medium">Môn học</th>
-                      <th className="py-4 px-4 font-medium">Cấp độ</th>
-                      <th className="py-4 px-4 font-medium">Ngày yêu cầu</th>
-                      <th className="py-4 px-4 font-medium text-right">
-                        Thao tác
-                      </th>
-                    </tr>
-                  </thead>
-                  <tbody>
-                    {displayPendingRequests.map((request) => (
-                      <tr
-                        key={request.id}
-                        className="border-b hover:bg-muted/50"
-                      >
-                        <td className="py-4 px-4">
-                          <div className="flex items-center">
-                            <Avatar className="h-10 w-10 mr-3">
-                              {" "}
-                              <AvatarImage
-                                src={request.tutor_profile.user.avatar}
-                                alt={`${request.tutor_profile.user.first_name} ${request.tutor_profile.user.last_name}`}
-                              />
-                              <AvatarFallback>
-                                {request.tutor_profile.user.first_name?.[0] ||
-                                  ""}
-                                {request.tutor_profile.user.last_name?.[0] ||
-                                  ""}
-                              </AvatarFallback>
-                            </Avatar>
-                            <div>
-                              <button
-                                onClick={() => handleViewRequestDetail(request)}
-                                className="font-medium text-left hover:underline hover:text-primary cursor-pointer"
-                              >
-                                {`${
-                                  request.tutor_profile.user.first_name || ""
-                                } ${
-                                  request.tutor_profile.user.last_name || ""
-                                }`}
-                              </button>
-                              <div className="text-xs text-muted-foreground mt-1">
-                                {request.tutor_profile.user.email}
-                              </div>
-                            </div>
-                          </div>
-                        </td>
-                        <td className="py-4 px-4">
-                          <Badge variant="outline" className="bg-primary/10">
-                            {request.subject.name}
-                          </Badge>
-                          <div className="text-xs text-muted-foreground mt-1 line-clamp-1">
-                            {request.introduction.substring(0, 40)}...
-                          </div>
-                        </td>
-                        <td className="py-4 px-4">
-                          <Badge variant="secondary">
-                            {request.level.name}
-                          </Badge>
-                          <div className="text-xs text-muted-foreground mt-1">
-                            {request.experience
-                              ? "Có kinh nghiệm"
-                              : "Chưa có kinh nghiệm"}
-                          </div>
-                        </td>
-                        <td className="py-4 px-4">
-                          {formatDate(request.created_at)}
-                          <div className="text-xs text-muted-foreground mt-1">
-                            {new Date(request.created_at).toLocaleDateString(
-                              "vi-VN"
-                            )}
-                          </div>
-                        </td>
-                        <td className="py-4 px-4 text-right">
-                          <div className="flex items-center justify-end space-x-2">
-                            <Button
-                              variant="outline"
-                              size="sm"
-                              onClick={() => handleViewRequestDetail(request)}
-                            >
-                              <Info className="h-4 w-4 mr-1" />
-                              Chi tiết
-                            </Button>{" "}
-                            <Button
-                              variant="outline"
-                              size="sm"
-                              className="text-green-600"
-                              onClick={() => handleApproveRequest(request.id)}
-                              disabled={
-                                approveMutation.isPending &&
-                                approveMutation.variables === request.id
-                              }
-                            >
-                              {approveMutation.isPending &&
-                              approveMutation.variables === request.id ? (
-                                <Loader2 className="h-4 w-4 animate-spin" />
-                              ) : (
-                                <CheckCircle className="h-4 w-4 mr-1" />
-                              )}
-                              Chấp nhận
-                            </Button>
-                            <Button
-                              variant="outline"
-                              size="sm"
-                              className="text-red-600"
-                              onClick={() => openRejectDialog(request.id)}
-                              disabled={
-                                approveMutation.isPending &&
-                                approveMutation.variables === request.id
-                              }
-                            >
-                              <XCircle className="h-4 w-4 mr-1" />
-                              Từ chối
-                            </Button>
-                          </div>
-                        </td>
-                      </tr>
-                    ))}
-                  </tbody>
-                </table>
-                <div className="flex items-center justify-between mt-6">
-                  <div className="text-sm text-muted-foreground">
-                    Hiển thị{" "}
-                    <span className="font-medium">
-                      {displayPendingRequests.length}
-                    </span>{" "}
-                    yêu cầu giảng dạy đang chờ duyệt
-                  </div>
-                  {displayPendingRequests.length > 10 && (
-                    <div className="flex space-x-2">
-                      <Button variant="outline" size="sm" disabled>
-                        Trước
-                      </Button>
-                      <Button variant="outline" size="sm" disabled>
-                        Tiếp
-                      </Button>
-                    </div>
-                  )}
-                </div>
-              </div>
-            )}
-          </CardContent>
-        </Card>
-      </div>{" "}
-      {/* Dialog xem chi tiết yêu cầu giảng dạy */}
-      <Dialog open={detailsOpen} onOpenChange={setDetailsOpen}>
-        <DialogContent className="sm:max-w-[700px]">
-          <DialogHeader>
-            <DialogTitle>Chi tiết yêu cầu giảng dạy</DialogTitle>
-          </DialogHeader>
-
-          {selectedRequest && (
-            <div className="space-y-6">
-              <div className="flex items-center gap-4">
-                <Avatar className="h-20 w-20">
-                  <AvatarImage
-                    src={selectedRequest.tutor_profile.user.avatar}
-                    alt={`${selectedRequest.tutor_profile.user.first_name} ${selectedRequest.tutor_profile.user.last_name}`}
-                  />
-                  <AvatarFallback className="text-xl">
-                    {selectedRequest.tutor_profile.user.first_name?.[0] || ""}
-                    {selectedRequest.tutor_profile.user.last_name?.[0] || ""}
-                  </AvatarFallback>
-                </Avatar>
-                <div>
-                  <h3 className="text-lg font-semibold">
-                    {`${selectedRequest.tutor_profile.user.first_name || ""} ${
-                      selectedRequest.tutor_profile.user.last_name || ""
-                    }`}
-                  </h3>
-                  <div className="flex items-center text-muted-foreground mt-1">
-                    <Mail className="h-4 w-4 mr-1" />
-                    <span>{selectedRequest.tutor_profile.user.email}</span>
-                  </div>
-                  {selectedRequest.tutor_profile.user.phone && (
-                    <div className="flex items-center text-muted-foreground mt-1">
-                      <Phone className="h-4 w-4 mr-1" />
-                      <span>{selectedRequest.tutor_profile.user.phone}</span>
-                    </div>
-                  )}
-                </div>
-              </div>
-              <Separator />{" "}
-              <div className="flex items-center justify-between mb-2">
-                <Badge variant="outline" className="text-xs">
-                  Yêu cầu gửi: {formatDate(selectedRequest.created_at)}
-                </Badge>
-              </div>
-              <div className="grid gap-5">
-                <div className="flex gap-4">
-                  <div className="flex-1">
-                    <h4 className="font-medium text-sm mb-1 flex items-center">
-                      <BookOpen className="h-4 w-4 mr-1" /> Môn học
-                    </h4>
-                    <Badge variant="outline" className="bg-primary/10">
-                      {selectedRequest.subject.name}
-                    </Badge>
-                  </div>
-
-                  <div className="flex-1">
-                    <h4 className="font-medium text-sm mb-1 flex items-center">
-                      <GraduationCap className="h-4 w-4 mr-1" /> Cấp độ giảng
-                      dạy
-                    </h4>
-                    <Badge variant="secondary">
-                      {selectedRequest.level.name}
-                    </Badge>
-                  </div>
-                </div>
-                {selectedRequest.tutor_profile.bio && (
-                  <div>
-                    <h4 className="font-medium text-sm mb-1 flex items-center">
-                      <Info className="h-4 w-4 mr-1" /> Giới thiệu bản thân
-                    </h4>
-                    <p className="text-sm text-muted-foreground">{selectedRequest.tutor_profile.bio}</p>
-                  </div>
-                )}
-                <div>
-                  <h4 className="font-medium text-sm mb-1 flex items-center">
-                    <Info className="h-4 w-4 mr-1" /> Giới thiệu trong lĩnh vực
-                  </h4>
-                  <p className="text-sm text-muted-foreground whitespace-pre-wrap">
-                    {selectedRequest.introduction}
-                  </p>
-                </div>
-
-                <div>
-                  <h4 className="font-medium text-sm mb-1 flex items-center">
-                    <BookOpen className="h-4 w-4 mr-1" /> Kinh nghiệm giảng dạy
-                  </h4>
-                  <p className="text-sm text-muted-foreground whitespace-pre-wrap">
-                    {selectedRequest.experience}
-                  </p>
-                </div>
-
-<<<<<<< HEAD
-                {selectedRequest.tutor_profile.bio && (
-                  <div>
-                    <h4 className="font-medium text-sm mb-1 flex items-center">
-                      <Info className="h-4 w-4 mr-1" /> Giới thiệu bản thân
-                    </h4>
-                    <p className="text-sm text-muted-foreground">
-                      {selectedRequest.tutor_profile.bio}
-                    </p>
-                  </div>
-                )}
-=======
->>>>>>> 5cf07a09
-
-
-                {selectedRequest.tutor_profile.user.date_of_birth && (
-                  <div>
-                    <h4 className="font-medium text-sm mb-1 flex items-center">
-                      <Calendar className="h-4 w-4 mr-1" /> Ngày sinh
-                    </h4>
-<<<<<<< HEAD
-                    <p className="text-sm text-muted-foreground">
-                      {selectedRequest.tutor_profile.date_of_birth}
-                    </p>
-=======
-                    <p className="text-sm text-muted-foreground">{selectedRequest.tutor_profile.user.date_of_birth}</p>
->>>>>>> 5cf07a09
-                  </div>
-                )}
-
-                {selectedRequest.tutor_profile.user.address && (
-                  <div>
-                    <h4 className="font-medium text-sm mb-1 flex items-center">
-                      <MapPin className="h-4 w-4 mr-1" /> Địa chỉ
-                    </h4>
-<<<<<<< HEAD
-                    <p className="text-sm text-muted-foreground">
-                      {selectedRequest.tutor_profile.address}
-                    </p>
-=======
-                    <p className="text-sm text-muted-foreground">{selectedRequest.tutor_profile.user.address}</p>
->>>>>>> 5cf07a09
-                  </div>
-                )}
-
-                <div>
-                  <h4 className="font-medium text-sm mb-2 flex items-center">
-                    <FileText className="h-4 w-4 mr-1" /> Chứng chỉ
-                  </h4>
-                  <div className="text-sm">
-                    {renderCertifications(selectedRequest.certifications)}
-                  </div>
-                </div>
-              </div>
-              <Separator />
-              <DialogFooter>
-                <div className="w-full flex justify-between">
-                  <Button
-                    variant="destructive"
-                    onClick={() => {
-                      setDetailsOpen(false);
-                      openRejectDialog(selectedRequest.id);
-                    }}
-                    disabled={approveMutation.isPending}
-                  >
-                    <XCircle className="h-4 w-4 mr-1" />
-                    Từ chối
-                  </Button>
-                  <Button
-                    onClick={() => handleApproveRequest(selectedRequest.id)}
-                    disabled={approveMutation.isPending}
-                  >
-                    {approveMutation.isPending ? (
-                      <>
-                        <Loader2 className="mr-2 h-4 w-4 animate-spin" />
-                        Đang xử lý...
-                      </>
-                    ) : (
-                      <>
-                        <CheckCircle className="h-4 w-4 mr-1" />
-                        Chấp nhận
-                      </>
-                    )}
-                  </Button>
-                </div>
-              </DialogFooter>
-            </div>
-          )}
-        </DialogContent>
-      </Dialog>{" "}
-      {/* Dialog từ chối yêu cầu giảng dạy */}
-      <Dialog open={rejectDialogOpen} onOpenChange={setRejectDialogOpen}>
-        <DialogContent className="sm:max-w-[500px]">
-          <DialogHeader>
-            <DialogTitle>Từ chối yêu cầu giảng dạy</DialogTitle>
-          </DialogHeader>
-          <div className="space-y-4 py-4">
-            <div className="space-y-2">
-              <Label htmlFor="reason">Lý do từ chối</Label>
-              <Textarea
-                id="reason"
-                placeholder="Vui lòng nhập lý do từ chối..."
-                value={rejectionReason}
-                onChange={(e) => setRejectionReason(e.target.value)}
-                className="min-h-[120px]"
-              />
-              <p className="text-sm text-muted-foreground">
-                Lý do từ chối sẽ được gửi tới gia sư để họ có thể điều chỉnh và
-                gửi lại yêu cầu.
-              </p>
-            </div>
-          </div>
-          <DialogFooter>
-            <Button
-              variant="outline"
-              onClick={() => setRejectDialogOpen(false)}
-            >
-              Hủy bỏ
-            </Button>
-            <Button
-              variant="destructive"
-              onClick={handleRejectSubmit}
-              disabled={rejectMutation.isPending}
-            >
-              {rejectMutation.isPending ? (
-                <>
-                  <Loader2 className="mr-2 h-4 w-4 animate-spin" />
-                  Đang xử lý...
-                </>
-              ) : (
-                "Từ chối yêu cầu"
-              )}
-            </Button>
-          </DialogFooter>
-        </DialogContent>
-      </Dialog>
-    </DashboardLayout>
-  );
-}
+import { useState } from "react";
+import { useQuery, useMutation, useQueryClient } from "@tanstack/react-query";
+import DashboardLayout from "@/components/layout/DashboardLayout";
+import {
+  Card,
+  CardContent,
+  CardDescription,
+  CardHeader,
+  CardTitle,
+} from "@/components/ui/card";
+import { Button } from "@/components/ui/button";
+import { Avatar, AvatarFallback, AvatarImage } from "@/components/ui/avatar";
+import { Separator } from "@/components/ui/separator";
+import { apiRequest } from "@/lib/queryClient";
+import { useToast } from "@/hooks/use-toast";
+import {
+  Loader2,
+  UserCheck,
+  CheckCircle,
+  XCircle,
+  FileText,
+  Mail,
+  Calendar,
+  MapPin,
+  BookOpen,
+  GraduationCap,
+  Phone,
+  Info,
+} from "lucide-react";
+import {
+  Dialog,
+  DialogContent,
+  DialogHeader,
+  DialogTitle,
+  DialogFooter,
+} from "@/components/ui/dialog";
+import { Label } from "@/components/ui/label";
+import { Textarea } from "@/components/ui/textarea";
+import { Badge } from "@/components/ui/badge";
+
+// Interface cho yêu cầu giảng dạy đang chờ duyệt
+interface TeachingRequest {
+  id: number;
+  subject: {
+    id: number;
+    name: string;
+  };
+  level: {
+    id: number;
+    name: string;
+  };
+  tutor_profile: {
+    id: number;
+    bio?: string;
+    user: {
+      id: number;
+      first_name?: string;
+      last_name?: string;
+      email: string;
+      phone?: string;
+      avatar?: string;
+      date_of_birth?: string; // Chuyển vào đây
+      address?: string; // Chuyển vào đây
+    };
+  };
+  introduction: string;
+  experience: string;
+  certifications?: string;
+  status: string;
+  approved_by?: number;
+  rejection_reason?: string;
+  created_at: string;
+}
+
+// Helper function to get json from fetch response
+async function fetchJson<T>(
+  method: string,
+  url: string,
+  data?: unknown
+): Promise<T> {
+  const response = await apiRequest(method, url, data);
+  return (await response.json()) as T;
+}
+
+export default function AdminTutorVerification() {
+  const { toast } = useToast();
+  const queryClient = useQueryClient();
+  const [selectedRequest, setSelectedRequest] =
+    useState<TeachingRequest | null>(null);
+  const [rejectDialogOpen, setRejectDialogOpen] = useState(false);
+  const [rejectionReason, setRejectionReason] = useState("");
+  const [currentRequestId, setCurrentRequestId] = useState<number | null>(null);
+  const [detailsOpen, setDetailsOpen] = useState(false); // Truy vấn danh sách yêu cầu giảng dạy đang chờ duyệt
+  const {
+    data: pendingRequests = [],
+    isLoading,
+    error,
+  } = useQuery<TeachingRequest[]>({
+    queryKey: ["/api/v1/admin/teaching-requests/pending"],
+    queryFn: () =>
+      fetchJson<TeachingRequest[]>(
+        "GET",
+        "/api/v1/admin/teaching-requests/pending"
+      ),
+    refetchOnWindowFocus: false,
+  });
+
+  // Mutation để phê duyệt yêu cầu giảng dạy
+  const approveMutation = useMutation({
+    mutationFn: (requestId: number) =>
+      fetchJson(
+        "PATCH",
+        `/api/v1/admin/teaching-requests/${requestId}/approve`,
+        {}
+      ),
+    onSuccess: () => {
+      toast({
+        title: "Thành công",
+        description: "Đã chấp nhận yêu cầu giảng dạy",
+        variant: "default",
+      });
+      // Đóng dialog chi tiết nếu đang mở      setDetailsOpen(false);
+      // Cập nhật lại danh sách sau khi xử lý thành công
+      queryClient.invalidateQueries({
+        queryKey: ["/api/v1/admin/teaching-requests/pending"],
+      });
+    },
+    onError: (error: any) => {
+      const errorMessage =
+        error?.message ||
+        "Không thể duyệt yêu cầu giảng dạy. Vui lòng thử lại sau.";
+      toast({
+        title: "Lỗi",
+        description: errorMessage,
+        variant: "destructive",
+      });
+      console.error("Error approving teaching request:", error);
+    },
+  });
+
+  // Mutation để từ chối yêu cầu giảng dạy
+  const rejectMutation = useMutation({
+    mutationFn: ({
+      requestId,
+      reason,
+    }: {
+      requestId: number;
+      reason: string;
+    }) =>
+      fetchJson(
+        "PATCH",
+        `/api/v1/admin/teaching-requests/${requestId}/reject`,
+        { rejection_reason: reason }
+      ),
+    onSuccess: () => {
+      toast({
+        title: "Thành công",
+        description: "Đã từ chối yêu cầu giảng dạy",
+        variant: "default",
+      });
+      setRejectDialogOpen(false);
+      setRejectionReason("");
+      // Cập nhật lại danh sách sau khi xử lý thành công
+      queryClient.invalidateQueries({
+        queryKey: ["/api/v1/admin/teaching-requests/pending"],
+      });
+    },
+    onError: (error: any) => {
+      const errorMessage =
+        error?.message || "Không thể từ chối yêu cầu. Vui lòng thử lại sau.";
+      toast({
+        title: "Lỗi",
+        description: errorMessage,
+        variant: "destructive",
+      });
+      console.error("Error rejecting teaching request:", error);
+    },
+  });
+
+  // Định dạng ngày giờ
+  const formatDate = (dateString: string) => {
+    const date = new Date(dateString);
+    return date.toLocaleDateString("vi-VN", {
+      year: "numeric",
+      month: "2-digit",
+      day: "2-digit",
+      hour: "2-digit",
+      minute: "2-digit",
+    });
+  };
+  // Xử lý phê duyệt yêu cầu giảng dạy
+  const handleApproveRequest = (requestId: number) => {
+    approveMutation.mutate(requestId);
+  };
+
+  // Mở dialog từ chối và lưu ID yêu cầu hiện tại
+  const openRejectDialog = (requestId: number) => {
+    setCurrentRequestId(requestId);
+    setRejectDialogOpen(true);
+  };
+
+  // Xử lý từ chối yêu cầu
+  const handleRejectSubmit = () => {
+    if (currentRequestId && rejectionReason.trim()) {
+      rejectMutation.mutate({
+        requestId: currentRequestId,
+        reason: rejectionReason.trim(),
+      });
+    } else {
+      toast({
+        title: "Cảnh báo",
+        description: "Vui lòng nhập lý do từ chối",
+        variant: "destructive",
+      });
+    }
+  };
+
+  // Hiển thị chi tiết yêu cầu giảng dạy
+  const handleViewRequestDetail = (request: TeachingRequest) => {
+    console.log("Selected request:", request); // Debug log
+    setSelectedRequest(request);
+    setDetailsOpen(true);
+  };
+  // Kiểm tra nếu URL là hình ảnh
+  const isImageUrl = (url: string): boolean => {
+    const imageExtensions = [".jpg", ".jpeg", ".png", ".gif", ".bmp", ".webp"];
+    const lowerUrl = url.toLowerCase();
+    return imageExtensions.some((ext) => lowerUrl.endsWith(ext));
+  };
+
+  // Kiểm tra nếu URL là PDF
+  const isPdfUrl = (url: string): boolean => {
+    return url.toLowerCase().endsWith(".pdf");
+  };
+
+  // Hiển thị chứng chỉ với các loại file khác nhau
+  const renderCertifications = (certificationsString?: string) => {
+    if (!certificationsString) return "Không có chứng chỉ";
+
+    try {
+      const certifications = JSON.parse(certificationsString);
+      if (Array.isArray(certifications) && certifications.length > 0) {
+        return (
+          <div className="flex flex-wrap gap-3">
+            {certifications.map((cert: string, index: number) => {
+              if (isImageUrl(cert)) {
+                return (
+                  <div key={index} className="relative group">
+                    <div className="border rounded-md p-1 overflow-hidden w-20 h-20 bg-gray-50">
+                      <img
+                        src={cert}
+                        alt={`Chứng chỉ ${index + 1}`}
+                        className="w-full h-full object-cover"
+                        onError={(e) => {
+                          (e.target as HTMLImageElement).src =
+                            "https://placehold.co/100x100?text=Lỗi+Ảnh";
+                        }}
+                      />
+                    </div>
+                    <div className="absolute inset-0 flex items-center justify-center opacity-0 group-hover:opacity-100 transition-opacity">
+                      <a
+                        href={cert}
+                        target="_blank"
+                        rel="noopener noreferrer"
+                        className="bg-black bg-opacity-70 text-white p-1 rounded-full"
+                      >
+                        <svg
+                          xmlns="http://www.w3.org/2000/svg"
+                          width="16"
+                          height="16"
+                          viewBox="0 0 24 24"
+                          fill="none"
+                          stroke="currentColor"
+                          strokeWidth="2"
+                          strokeLinecap="round"
+                          strokeLinejoin="round"
+                          className="lucide lucide-external-link"
+                        >
+                          <path d="M18 13v6a2 2 0 0 1-2 2H5a2 2 0 0 1-2-2V8a2 2 0 0 1 2-2h6" />
+                          <polyline points="15 3 21 3 21 9" />
+                          <line x1="10" y1="14" x2="21" y2="3" />
+                        </svg>
+                      </a>
+                    </div>
+                  </div>
+                );
+              } else if (isPdfUrl(cert)) {
+                return (
+                  <a
+                    key={index}
+                    href={cert}
+                    target="_blank"
+                    rel="noopener noreferrer"
+                    className="flex flex-col items-center border rounded-md p-2 w-24 h-24 bg-gray-50 hover:bg-gray-100 transition-colors"
+                  >
+                    <svg
+                      xmlns="http://www.w3.org/2000/svg"
+                      width="24"
+                      height="24"
+                      viewBox="0 0 24 24"
+                      fill="none"
+                      stroke="currentColor"
+                      strokeWidth="2"
+                      strokeLinecap="round"
+                      strokeLinejoin="round"
+                      className="lucide lucide-file-text text-red-600"
+                    >
+                      <path d="M14.5 2H6a2 2 0 0 0-2 2v16a2 2 0 0 0 2 2h12a2 2 0 0 0 2-2V7.5L14.5 2z" />
+                      <polyline points="14 2 14 8 20 8" />
+                      <line x1="16" y1="13" x2="8" y2="13" />
+                      <line x1="16" y1="17" x2="8" y2="17" />
+                      <line x1="10" y1="9" x2="8" y2="9" />
+                    </svg>
+                    <span className="text-xs mt-1 text-center truncate w-full">
+                      PDF {index + 1}
+                    </span>
+                  </a>
+                );
+              } else {
+                return (
+                  <a
+                    key={index}
+                    href={cert}
+                    target="_blank"
+                    rel="noopener noreferrer"
+                    className="flex flex-col items-center border rounded-md p-2 w-24 h-24 bg-gray-50 hover:bg-gray-100 transition-colors"
+                  >
+                    <FileText className="h-6 w-6 text-blue-600" />
+                    <span className="text-xs mt-1 text-center truncate w-full">
+                      Chứng chỉ {index + 1}
+                    </span>
+                  </a>
+                );
+              }
+            })}
+          </div>
+        );
+      }
+      return "Không có chứng chỉ";
+    } catch (e) {
+      console.error("Error parsing certifications:", e);
+      return "Định dạng chứng chỉ không hợp lệ";
+    }
+  }; // Không còn sử dụng dữ liệu mẫu nữa
+  // Chỉ sử dụng dữ liệu API, không còn dùng dữ liệu mẫu
+  const displayPendingRequests = pendingRequests;
+  return (
+    <DashboardLayout>
+      <div className="p-6 max-w-7xl mx-auto space-y-6">
+        <div className="flex items-center justify-between">
+          <div>
+            <div className="flex items-center gap-2">
+              <h1 className="text-3xl font-bold tracking-tight">
+                Duyệt yêu cầu giảng dạy
+              </h1>
+              {!isLoading &&
+                !error &&
+                displayPendingRequests &&
+                displayPendingRequests.length > 0 && (
+                  <Badge className="ml-2 bg-primary text-white text-sm">
+                    {displayPendingRequests.length}
+                  </Badge>
+                )}
+            </div>
+            <p className="text-muted-foreground mt-1">
+              Kiểm tra và phê duyệt các yêu cầu giảng dạy từ gia sư trên nền
+              tảng
+            </p>
+          </div>
+        </div>{" "}
+        <Card>
+          <CardHeader>
+            <CardTitle>Danh sách yêu cầu giảng dạy chờ duyệt</CardTitle>
+            <CardDescription>
+              Các yêu cầu giảng dạy của gia sư đang chờ phê duyệt
+            </CardDescription>
+          </CardHeader>
+          <CardContent>
+            {isLoading ? (
+              <div className="flex items-center justify-center py-12">
+                <Loader2 className="h-8 w-8 animate-spin text-primary" />
+                <span className="ml-2">Đang tải dữ liệu...</span>
+              </div>
+            ) : error ? (
+              <div className="text-center py-12">
+                <XCircle className="h-16 w-16 mx-auto text-destructive" />
+                <p className="mt-4 text-lg text-muted-foreground">
+                  Đã xảy ra lỗi khi tải dữ liệu
+                </p>
+                <Button
+                  variant="outline"
+                  className="mt-4"
+                  onClick={() => window.location.reload()}
+                >
+                  Thử lại
+                </Button>
+              </div>
+            ) : displayPendingRequests.length === 0 ? (
+              <div className="text-center py-12">
+                <UserCheck className="h-16 w-16 mx-auto text-muted-foreground" />
+                <p className="mt-4 text-lg text-muted-foreground">
+                  Không có yêu cầu giảng dạy nào đang chờ duyệt
+                </p>
+              </div>
+            ) : (
+              <div className="overflow-x-auto">
+                <table className="w-full">
+                  <thead>
+                    <tr className="border-b text-left">
+                      <th className="py-4 px-4 font-medium">Gia sư</th>
+                      <th className="py-4 px-4 font-medium">Môn học</th>
+                      <th className="py-4 px-4 font-medium">Cấp độ</th>
+                      <th className="py-4 px-4 font-medium">Ngày yêu cầu</th>
+                      <th className="py-4 px-4 font-medium text-right">
+                        Thao tác
+                      </th>
+                    </tr>
+                  </thead>
+                  <tbody>
+                    {displayPendingRequests.map((request) => (
+                      <tr
+                        key={request.id}
+                        className="border-b hover:bg-muted/50"
+                      >
+                        <td className="py-4 px-4">
+                          <div className="flex items-center">
+                            <Avatar className="h-10 w-10 mr-3">
+                              {" "}
+                              <AvatarImage
+                                src={request.tutor_profile.user.avatar}
+                                alt={`${request.tutor_profile.user.first_name} ${request.tutor_profile.user.last_name}`}
+                              />
+                              <AvatarFallback>
+                                {request.tutor_profile.user.first_name?.[0] ||
+                                  ""}
+                                {request.tutor_profile.user.last_name?.[0] ||
+                                  ""}
+                              </AvatarFallback>
+                            </Avatar>
+                            <div>
+                              <button
+                                onClick={() => handleViewRequestDetail(request)}
+                                className="font-medium text-left hover:underline hover:text-primary cursor-pointer"
+                              >
+                                {`${
+                                  request.tutor_profile.user.first_name || ""
+                                } ${
+                                  request.tutor_profile.user.last_name || ""
+                                }`}
+                              </button>
+                              <div className="text-xs text-muted-foreground mt-1">
+                                {request.tutor_profile.user.email}
+                              </div>
+                            </div>
+                          </div>
+                        </td>
+                        <td className="py-4 px-4">
+                          <Badge variant="outline" className="bg-primary/10">
+                            {request.subject.name}
+                          </Badge>
+                          <div className="text-xs text-muted-foreground mt-1 line-clamp-1">
+                            {request.introduction.substring(0, 40)}...
+                          </div>
+                        </td>
+                        <td className="py-4 px-4">
+                          <Badge variant="secondary">
+                            {request.level.name}
+                          </Badge>
+                          <div className="text-xs text-muted-foreground mt-1">
+                            {request.experience
+                              ? "Có kinh nghiệm"
+                              : "Chưa có kinh nghiệm"}
+                          </div>
+                        </td>
+                        <td className="py-4 px-4">
+                          {formatDate(request.created_at)}
+                          <div className="text-xs text-muted-foreground mt-1">
+                            {new Date(request.created_at).toLocaleDateString(
+                              "vi-VN"
+                            )}
+                          </div>
+                        </td>
+                        <td className="py-4 px-4 text-right">
+                          <div className="flex items-center justify-end space-x-2">
+                            <Button
+                              variant="outline"
+                              size="sm"
+                              onClick={() => handleViewRequestDetail(request)}
+                            >
+                              <Info className="h-4 w-4 mr-1" />
+                              Chi tiết
+                            </Button>{" "}
+                            <Button
+                              variant="outline"
+                              size="sm"
+                              className="text-green-600"
+                              onClick={() => handleApproveRequest(request.id)}
+                              disabled={
+                                approveMutation.isPending &&
+                                approveMutation.variables === request.id
+                              }
+                            >
+                              {approveMutation.isPending &&
+                              approveMutation.variables === request.id ? (
+                                <Loader2 className="h-4 w-4 animate-spin" />
+                              ) : (
+                                <CheckCircle className="h-4 w-4 mr-1" />
+                              )}
+                              Chấp nhận
+                            </Button>
+                            <Button
+                              variant="outline"
+                              size="sm"
+                              className="text-red-600"
+                              onClick={() => openRejectDialog(request.id)}
+                              disabled={
+                                approveMutation.isPending &&
+                                approveMutation.variables === request.id
+                              }
+                            >
+                              <XCircle className="h-4 w-4 mr-1" />
+                              Từ chối
+                            </Button>
+                          </div>
+                        </td>
+                      </tr>
+                    ))}
+                  </tbody>
+                </table>
+                <div className="flex items-center justify-between mt-6">
+                  <div className="text-sm text-muted-foreground">
+                    Hiển thị{" "}
+                    <span className="font-medium">
+                      {displayPendingRequests.length}
+                    </span>{" "}
+                    yêu cầu giảng dạy đang chờ duyệt
+                  </div>
+                  {displayPendingRequests.length > 10 && (
+                    <div className="flex space-x-2">
+                      <Button variant="outline" size="sm" disabled>
+                        Trước
+                      </Button>
+                      <Button variant="outline" size="sm" disabled>
+                        Tiếp
+                      </Button>
+                    </div>
+                  )}
+                </div>
+              </div>
+            )}
+          </CardContent>
+        </Card>
+      </div>{" "}
+      {/* Dialog xem chi tiết yêu cầu giảng dạy */}
+      <Dialog open={detailsOpen} onOpenChange={setDetailsOpen}>
+        <DialogContent className="sm:max-w-[700px]">
+          <DialogHeader>
+            <DialogTitle>Chi tiết yêu cầu giảng dạy</DialogTitle>
+          </DialogHeader>
+
+          {selectedRequest && (
+            <div className="space-y-6">
+              <div className="flex items-center gap-4">
+                <Avatar className="h-20 w-20">
+                  <AvatarImage
+                    src={selectedRequest.tutor_profile.user.avatar}
+                    alt={`${selectedRequest.tutor_profile.user.first_name} ${selectedRequest.tutor_profile.user.last_name}`}
+                  />
+                  <AvatarFallback className="text-xl">
+                    {selectedRequest.tutor_profile.user.first_name?.[0] || ""}
+                    {selectedRequest.tutor_profile.user.last_name?.[0] || ""}
+                  </AvatarFallback>
+                </Avatar>
+                <div>
+                  <h3 className="text-lg font-semibold">
+                    {`${selectedRequest.tutor_profile.user.first_name || ""} ${
+                      selectedRequest.tutor_profile.user.last_name || ""
+                    }`}
+                  </h3>
+                  <div className="flex items-center text-muted-foreground mt-1">
+                    <Mail className="h-4 w-4 mr-1" />
+                    <span>{selectedRequest.tutor_profile.user.email}</span>
+                  </div>
+                  {selectedRequest.tutor_profile.user.phone && (
+                    <div className="flex items-center text-muted-foreground mt-1">
+                      <Phone className="h-4 w-4 mr-1" />
+                      <span>{selectedRequest.tutor_profile.user.phone}</span>
+                    </div>
+                  )}
+                </div>
+              </div>
+              <Separator />{" "}
+              <div className="flex items-center justify-between mb-2">
+                <Badge variant="outline" className="text-xs">
+                  Yêu cầu gửi: {formatDate(selectedRequest.created_at)}
+                </Badge>
+              </div>
+              <div className="grid gap-5">
+                <div className="flex gap-4">
+                  <div className="flex-1">
+                    <h4 className="font-medium text-sm mb-1 flex items-center">
+                      <BookOpen className="h-4 w-4 mr-1" /> Môn học
+                    </h4>
+                    <Badge variant="outline" className="bg-primary/10">
+                      {selectedRequest.subject.name}
+                    </Badge>
+                  </div>
+
+                  <div className="flex-1">
+                    <h4 className="font-medium text-sm mb-1 flex items-center">
+                      <GraduationCap className="h-4 w-4 mr-1" /> Cấp độ giảng
+                      dạy
+                    </h4>
+                    <Badge variant="secondary">
+                      {selectedRequest.level.name}
+                    </Badge>
+                  </div>
+                </div>
+                {selectedRequest.tutor_profile.bio && (
+                  <div>
+                    <h4 className="font-medium text-sm mb-1 flex items-center">
+                      <Info className="h-4 w-4 mr-1" /> Giới thiệu bản thân
+                    </h4>
+                    <p className="text-sm text-muted-foreground">
+                      {selectedRequest.tutor_profile.bio}
+                    </p>
+                  </div>
+                )}
+                <div>
+                  <h4 className="font-medium text-sm mb-1 flex items-center">
+                    <Info className="h-4 w-4 mr-1" /> Giới thiệu trong lĩnh vực
+                  </h4>
+                  <p className="text-sm text-muted-foreground whitespace-pre-wrap">
+                    {selectedRequest.introduction}
+                  </p>
+                </div>
+
+                <div>
+                  <h4 className="font-medium text-sm mb-1 flex items-center">
+                    <BookOpen className="h-4 w-4 mr-1" /> Kinh nghiệm giảng dạy
+                  </h4>
+                  <p className="text-sm text-muted-foreground whitespace-pre-wrap">
+                    {selectedRequest.experience}
+                  </p>
+                </div>
+
+                {selectedRequest.tutor_profile.user.date_of_birth && (
+                  <div>
+                    <h4 className="font-medium text-sm mb-1 flex items-center">
+                      <Calendar className="h-4 w-4 mr-1" /> Ngày sinh
+                    </h4>
+                    <p className="text-sm text-muted-foreground">
+                      {selectedRequest.tutor_profile.user.date_of_birth}
+                    </p>
+                  </div>
+                )}
+
+                {selectedRequest.tutor_profile.user.address && (
+                  <div>
+                    <h4 className="font-medium text-sm mb-1 flex items-center">
+                      <MapPin className="h-4 w-4 mr-1" /> Địa chỉ
+                    </h4>
+                    <p className="text-sm text-muted-foreground">
+                      {selectedRequest.tutor_profile.user.address}
+                    </p>
+                  </div>
+                )}
+
+                <div>
+                  <h4 className="font-medium text-sm mb-2 flex items-center">
+                    <FileText className="h-4 w-4 mr-1" /> Chứng chỉ
+                  </h4>
+                  <div className="text-sm">
+                    {renderCertifications(selectedRequest.certifications)}
+                  </div>
+                </div>
+              </div>
+              <Separator />
+              <DialogFooter>
+                <div className="w-full flex justify-between">
+                  <Button
+                    variant="destructive"
+                    onClick={() => {
+                      setDetailsOpen(false);
+                      openRejectDialog(selectedRequest.id);
+                    }}
+                    disabled={approveMutation.isPending}
+                  >
+                    <XCircle className="h-4 w-4 mr-1" />
+                    Từ chối
+                  </Button>
+                  <Button
+                    onClick={() => handleApproveRequest(selectedRequest.id)}
+                    disabled={approveMutation.isPending}
+                  >
+                    {approveMutation.isPending ? (
+                      <>
+                        <Loader2 className="mr-2 h-4 w-4 animate-spin" />
+                        Đang xử lý...
+                      </>
+                    ) : (
+                      <>
+                        <CheckCircle className="h-4 w-4 mr-1" />
+                        Chấp nhận
+                      </>
+                    )}
+                  </Button>
+                </div>
+              </DialogFooter>
+            </div>
+          )}
+        </DialogContent>
+      </Dialog>{" "}
+      {/* Dialog từ chối yêu cầu giảng dạy */}
+      <Dialog open={rejectDialogOpen} onOpenChange={setRejectDialogOpen}>
+        <DialogContent className="sm:max-w-[500px]">
+          <DialogHeader>
+            <DialogTitle>Từ chối yêu cầu giảng dạy</DialogTitle>
+          </DialogHeader>
+          <div className="space-y-4 py-4">
+            <div className="space-y-2">
+              <Label htmlFor="reason">Lý do từ chối</Label>
+              <Textarea
+                id="reason"
+                placeholder="Vui lòng nhập lý do từ chối..."
+                value={rejectionReason}
+                onChange={(e) => setRejectionReason(e.target.value)}
+                className="min-h-[120px]"
+              />
+              <p className="text-sm text-muted-foreground">
+                Lý do từ chối sẽ được gửi tới gia sư để họ có thể điều chỉnh và
+                gửi lại yêu cầu.
+              </p>
+            </div>
+          </div>
+          <DialogFooter>
+            <Button
+              variant="outline"
+              onClick={() => setRejectDialogOpen(false)}
+            >
+              Hủy bỏ
+            </Button>
+            <Button
+              variant="destructive"
+              onClick={handleRejectSubmit}
+              disabled={rejectMutation.isPending}
+            >
+              {rejectMutation.isPending ? (
+                <>
+                  <Loader2 className="mr-2 h-4 w-4 animate-spin" />
+                  Đang xử lý...
+                </>
+              ) : (
+                "Từ chối yêu cầu"
+              )}
+            </Button>
+          </DialogFooter>
+        </DialogContent>
+      </Dialog>
+    </DashboardLayout>
+  );
+}