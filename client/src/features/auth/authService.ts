import { User } from "@shared/schema";

// Register user
const register = async (userData: any): Promise<any> => {
  // Transform camelCase to snake_case for backend compatibility
  const transformedData = {
    username: userData.username,
    email: userData.email,
    password: userData.password,
    first_name: userData.firstName,
    last_name: userData.lastName,
    role: userData.role,
  };

  const response = await fetch("/api/v1/auth/register", {
    method: "POST",
    headers: {
      "Content-Type": "application/json",
    },
    credentials: "include",
    body: JSON.stringify(transformedData),
  });

  if (!response.ok) {
    const errorData = await response.json();
    // Xử lý thông báo lỗi chi tiết hơn
    if (errorData.error && errorData.error.code === "USER_ALREADY_EXISTS") {
      throw new Error(errorData.message || "Email đã được sử dụng");
    }
    throw new Error(errorData.message || "Registration failed");
  }

  const data = await response.json();

<<<<<<< HEAD
  // In the updated flow, registration doesn't return a token immediately
  // because the user needs to verify their email first
=======
  // Store token in localStorage when registering
  if (data.token) {
    localStorage.setItem("token", data.token);
    // console.log("Token saved after registration:", data.token);
  }
>>>>>>> 23b73035

  // We don't automatically send OTP here anymore
  // It will be sent when user reaches the verification page to avoid multiple sends

  return {
    success: data.success,
    message: data.message,
    email: userData.email
  };
};

const login = async (userData: {
  email: string;
  password: string;
}): Promise<User> => {
  const response = await fetch("/api/v1/auth/login", {
    method: "POST",
    headers: {
      "Content-Type": "application/json",
    },
    credentials: "include",
    body: JSON.stringify(userData),
  });

  if (!response.ok) {
    const errorData = await response.json();

    // Special handling for unverified accounts
    if (errorData.error?.message.includes("not verified") ||
      errorData.error?.message.includes("unverified")) {
      throw new Error("Account unverified. Please verify your email address.");
    }

    throw new Error(errorData.error?.message || "Login failed");
  }

  const data = await response.json();
  // console.log("Login response (raw):", data);

  // Xử lý cấu trúc phản hồi từ server
  let user, token;

  // Kiểm tra cấu trúc phản hồi
  if (data.success === true && data.data) {
    // Cấu trúc theo định dạng chuẩn của API:
    // { success: true, data: { user, token }, message: "..." }
    user = data.data.user;
    token = data.data.token;
  } else {
    // Cấu trúc cũ:
    // { user, token }
    user = data.user;
    token = data.token;
  }

  if (!user) {
    console.error("Invalid response format:", data);
    throw new Error("Invalid response format: User data not found");
  }

  // Lưu token
  if (token) {
    localStorage.setItem("token", token);
    // console.log("Token saved:", token);
  } else {
    console.warn("No token received in login response");
  }

  return user;
};

// Load user profile
// const loadUser = async (): Promise<User> => {
//   // Get token from localStorage
//   const token = localStorage.getItem("token");
//   const headers: HeadersInit = {};

//   if (token) {
//     headers["Authorization"] = `Bearer ${token}`;
//   }

//   const response = await fetch("/api/v1/auth/me", {
//     method: "GET",
//     credentials: "include",
//     headers,
//   });

//   if (!response.ok) {
//     throw new Error("Failed to load user profile");
//   }

//   const data = await response.json();
//   return data.user;
// };
const loadUser = async (): Promise<User> => {
  const token = localStorage.getItem("token");

  if (!token) {
    throw new Error("No authentication token found");
  }

  const headers: HeadersInit = {
    Authorization: `Bearer ${token}`,
  };

  try {
    const response = await fetch("/api/v1/auth/me", {
      method: "GET",
      credentials: "include",
      headers,
    });

    if (!response.ok) {
      // Nếu token không hợp lệ, xóa nó
      if (response.status === 401) {
        localStorage.removeItem("token");
      }
      throw new Error("Failed to load user profile");
    }

    const data = await response.json();

    // Xử lý cấu trúc phản hồi
    const user = data.data?.user || data.user;

    if (!user) {
      throw new Error("Invalid response format: User data not found");
    }

    return user;
  } catch (error) {
    console.error("Load user error:", error);
    throw error;
  }
};

// Logout user
const logout = async (): Promise<void> => {
  // Remove token from localStorage
  localStorage.removeItem("token");

  await fetch("/api/v1/auth/logout", {
    method: "POST",
    credentials: "include",
  });

  // We'll handle the QueryClient cache clear in the components
};

const authService = {
  register,
  login,
  loadUser,
  logout,
};

export default authService;<|MERGE_RESOLUTION|>--- conflicted
+++ resolved
@@ -32,16 +32,13 @@
 
   const data = await response.json();
 
-<<<<<<< HEAD
   // In the updated flow, registration doesn't return a token immediately
   // because the user needs to verify their email first
-=======
   // Store token in localStorage when registering
   if (data.token) {
     localStorage.setItem("token", data.token);
     // console.log("Token saved after registration:", data.token);
   }
->>>>>>> 23b73035
 
   // We don't automatically send OTP here anymore
   // It will be sent when user reaches the verification page to avoid multiple sends
