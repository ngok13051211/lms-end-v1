import { Request, Response } from "express";
import { db } from "@db";
import * as schema from "@shared/schema";
import {
  eq,
  and,
  like,
  or,
  desc,
  inArray,
  not,
  sql,
  isNull,
  ne,
} from "drizzle-orm";
import { ZodError } from "zod";
import { fromZodError } from "zod-validation-error";
import { uploadToCloudinary } from "../storage";

// Get all subjects
export const getSubjects = async (req: Request, res: Response) => {
  try {
    const subjects = await db.query.subjects.findMany({
      orderBy: schema.subjects.name,
      with: {
        educationLevels: {
          with: {
            level: true,
          },
        },
      },
    });

    // Transform the result to include education levels in a more convenient format
    const transformedSubjects = subjects.map((subject) => {
      return {
        ...subject,
        education_levels: subject.educationLevels.map((el) => el.level),
      };
    });

    return res.status(200).json(transformedSubjects);
  } catch (error) {
    console.error("Get subjects error:", error);
    return res.status(500).json({ message: "Internal server error" });
  }
};

// Get subject by ID with education levels and courses
export const getSubjectById = async (req: Request, res: Response) => {
  try {
    const subjectId = parseInt(req.params.id);

    if (isNaN(subjectId)) {
      return res.status(400).json({ message: "Invalid subject ID" });
    }

    const subject = await db.query.subjects.findFirst({
      where: eq(schema.subjects.id, subjectId),
      with: {
        educationLevels: {
          with: {
            level: true,
          },
        },
      },
    });

    if (!subject) {
      return res.status(404).json({ message: "Subject not found" });
    }

    // Transform the result to include education levels in a more convenient format
    const transformedSubject = {
      ...subject,
      education_levels: subject.educationLevels.map((el) => el.level),
    };

    return res.status(200).json(transformedSubject);
  } catch (error) {
    console.error("Get subject by ID error:", error);
    return res.status(500).json({ message: "Internal server error" });
  }
};

// Get courses by subject ID
export const getCoursesBySubjectId = async (req: Request, res: Response) => {
  try {
    const subjectId = parseInt(req.params.id);

    if (isNaN(subjectId)) {
      return res.status(400).json({ message: "Invalid subject ID" });
    }

    const courses = await db.query.courses.findMany({
      where: and(
        eq(schema.courses.subject_id, subjectId),
        eq(schema.courses.status, "active")
      ),
      with: {
        tutor: {
          with: {
            user: {
              columns: {
                id: true,
                first_name: true,
                last_name: true,
                avatar: true,
              },
            },
          },
        },
      },
      orderBy: desc(schema.courses.created_at),
    });

    return res.status(200).json({ courses });
  } catch (error) {
    console.error("Get courses by subject ID error:", error);
    return res.status(500).json({ message: "Internal server error" });
  }
};

// Get all education levels
export const getEducationLevels = async (req: Request, res: Response) => {
  try {
    const levels = await db.query.educationLevels.findMany({
      orderBy: schema.educationLevels.name,
    });

    return res.status(200).json(levels);
  } catch (error) {
    console.error("Get education levels error:", error);
    return res.status(500).json({ message: "Internal server error" });
  }
};

// Get featured testimonials
export const getTestimonials = async (req: Request, res: Response) => {
  try {
    const testimonials = await db.query.testimonials.findMany({
      where: eq(schema.testimonials.is_featured, true),
      limit: 3,
    });

    return res.status(200).json(testimonials);
  } catch (error) {
    console.error("Get testimonials error:", error);
    return res.status(500).json({ message: "Internal server error" });
  }
};

// Get tutors with filters
export const getTutors = async (req: Request, res: Response) => {
  try {
    const search = (req.query.search as string) || "";
    const subject = (req.query.subject as string) || "all";
    const level = (req.query.level as string) || "all";
    const mode = (req.query.mode as string) || "all";
    const minRate = parseFloat((req.query.minRate as string) || "0");
    const maxRate = parseFloat((req.query.maxRate as string) || "1000000");
    const minExperience = parseInt((req.query.minExperience as string) || "0");
    const hasCertifications = req.query.hasCertifications === "true";
    const availability = (req.query.availability as string) || "all";
    const minRating = parseFloat((req.query.minRating as string) || "0");
    const location = (req.query.location as string) || "";
    const specificDay = (req.query.day as string) || "all";
    const specificTime = (req.query.time as string) || "all";
    const page = parseInt((req.query.page as string) || "1");
    const limit = parseInt((req.query.limit as string) || "12");
    const offset = (page - 1) * limit;

    // Build query conditions
    const conditions = [eq(schema.tutorProfiles.is_verified, true)];

    // Add search condition if provided
    if (search) {
      // Convert search term to lowercase for case-insensitive search
      const searchLower = search.toLowerCase();

      // First, find tutors by subject name match (case-insensitive)
      const tutorsBySubject = await db
        .select({ tutor_id: schema.tutorSubjects.tutor_id })
        .from(schema.tutorSubjects)
        .innerJoin(
          schema.subjects,
          eq(schema.tutorSubjects.subject_id, schema.subjects.id)
        )
        .where(
          sql`LOWER(${schema.subjects.name}) LIKE ${"%" + searchLower + "%"}`
        );

      // Find tutors by name, bio, or certifications (case-insensitive)
      const tutorsByName = await db
        .select({ id: schema.tutorProfiles.id })
        .from(schema.tutorProfiles)
        .innerJoin(
          schema.users,
          eq(schema.tutorProfiles.user_id, schema.users.id)
        )
        .where(
          or(
            sql`LOWER(${schema.users.first_name}) LIKE ${
              "%" + searchLower + "%"
            }`,
            sql`LOWER(${schema.users.last_name}) LIKE ${
              "%" + searchLower + "%"
            }`,
            sql`LOWER(${schema.tutorProfiles.bio}) LIKE ${
              "%" + searchLower + "%"
            }`,
            sql`LOWER(${schema.tutorProfiles.certifications}) LIKE ${
              "%" + searchLower + "%"
            }`
          )
        );

      // Combine both search results (tutors by name/bio and tutors by subject)
      const tutorIds = [
        ...tutorsByName.map((t) => t.id),
        ...tutorsBySubject.map((t) => t.tutor_id),
      ];

      // Remove duplicates from the IDs
      const uniqueTutorIds = Array.from(new Set(tutorIds));

      if (uniqueTutorIds.length > 0) {
        conditions.push(inArray(schema.tutorProfiles.id, uniqueTutorIds));
      } else {
        // If no matches, return empty result
        return res.status(200).json({
          tutors: [],
          total: 0,
          total_pages: 0,
          current_page: page,
        });
      }
    }

    // Add subject filter if not 'all'
    if (subject !== "all") {
      const tutorsWithSubject = await db
        .select({ tutor_id: schema.tutorSubjects.tutor_id })
        .from(schema.tutorSubjects)
        .where(eq(schema.tutorSubjects.subject_id, parseInt(subject)));

      if (tutorsWithSubject.length > 0) {
        conditions.push(
          inArray(
            schema.tutorProfiles.id,
            tutorsWithSubject.map((t) => t.tutor_id)
          )
        );
      } else {
        // If no tutors with this subject, return empty result
        return res.status(200).json({
          tutors: [],
          total: 0,
          total_pages: 0,
          current_page: page,
        });
      }
    }

    // Add level filter if not 'all'
    if (level !== "all") {
      const tutorsWithLevel = await db
        .select({ tutor_id: schema.tutorEducationLevels.tutor_id })
        .from(schema.tutorEducationLevels)
        .where(eq(schema.tutorEducationLevels.level_id, parseInt(level)));

      if (tutorsWithLevel.length > 0) {
        conditions.push(
          inArray(
            schema.tutorProfiles.id,
            tutorsWithLevel.map((t) => t.tutor_id)
          )
        );
      } else {
        // If no tutors with this level, return empty result
        return res.status(200).json({
          tutors: [],
          total: 0,
          total_pages: 0,
          current_page: page,
        });
      }
    }

    // Add teaching mode filter if not 'all'
    if (mode !== "all") {
      // Find tutors who have at least one course with the specified teaching mode
      const tutorsWithTeachingMode = await db
        .select({ id: schema.tutorProfiles.id })
        .from(schema.tutorProfiles)
        .innerJoin(
          schema.courses,
          eq(schema.tutorProfiles.id, schema.courses.tutor_id)
        )
        .where(
          or(
            eq(schema.courses.teaching_mode, mode),
            eq(schema.courses.teaching_mode, "both")
          )
        )
        .groupBy(schema.tutorProfiles.id);

      if (tutorsWithTeachingMode.length > 0) {
        conditions.push(
          inArray(
            schema.tutorProfiles.id,
            tutorsWithTeachingMode.map((t) => t.id)
          )
        );
      } else {
        // If no tutors with this teaching mode, return empty result
        return res.status(200).json({
          tutors: [],
          total: 0,
          total_pages: 0,
          current_page: page,
        });
      }
    }

    // Add price range filter - now get tutors with at least one course in the price range
    if (minRate > 0 || maxRate < 1000000) {
      // Find tutors with at least one course in the price range
      const tutorsInPriceRange = await db
        .select({ id: schema.tutorProfiles.id })
        .from(schema.tutorProfiles)
        .innerJoin(
          schema.courses,
          eq(schema.tutorProfiles.id, schema.courses.tutor_id)
        )
        .where(
          and(
            sql`${schema.courses.hourly_rate} >= ${minRate}`,
            sql`${schema.courses.hourly_rate} <= ${maxRate}`
          )
        )
        .groupBy(schema.tutorProfiles.id);

      if (tutorsInPriceRange.length > 0) {
        conditions.push(
          inArray(
            schema.tutorProfiles.id,
            tutorsInPriceRange.map((t) => t.id)
          )
        );
      } else {
        // If no tutors in the price range, return empty result
        return res.status(200).json({
          tutors: [],
          total: 0,
          total_pages: 0,
          current_page: page,
        });
      }
    }

    // Add certifications filter
    if (hasCertifications) {
      const certCondition1 = not(isNull(schema.tutorProfiles.certifications));
      const certCondition2 = sql`COALESCE(length(${schema.tutorProfiles.certifications}), 0) > 0`;

      // Add both conditions directly to the conditions array
      conditions.push(certCondition1);
      conditions.push(certCondition2);
    }

    // Add minimum rating filter (giữ lại)
    if (minRating > 0) {
      conditions.push(
        sql`COALESCE(CAST(${schema.tutorProfiles.rating} AS DECIMAL), 0) >= ${minRating}`
      );
    }

    // Tìm kiếm theo location trong bio
    if (location) {
      const locationLower = location.toLowerCase();

      // Tìm kiếm trong bio
      const tutorsWithLocationInBio = await db
        .select({ id: schema.tutorProfiles.id })
        .from(schema.tutorProfiles)
        .where(
          sql`LOWER(${schema.tutorProfiles.bio}) LIKE ${
            "%" + locationLower + "%"
          }`
        );

      if (tutorsWithLocationInBio.length > 0) {
        conditions.push(
          inArray(
            schema.tutorProfiles.id,
            tutorsWithLocationInBio.map((t) => t.id)
          )
        );
      } else {
        // Không tìm thấy gia sư ở địa điểm này
        return res.status(200).json({
          tutors: [],
          total: 0,
          total_pages: 0,
          current_page: page,
        });
      }
    }

    // Đã xóa bỏ filter theo ngày và thời gian vì không có trường availability nữa

    // Count total tutors matching criteria
    const countResult = await db
      .select({ count: sql<number>`count(*)` })
      .from(schema.tutorProfiles)
      .where(and(...conditions));

    const total = Number(countResult[0]?.count || 0);
    const totalPages = Math.ceil(total / limit);

    // Get paginated tutors
    const tutors = await db.query.tutorProfiles.findMany({
      where: and(...conditions),
      with: {
        user: {
          columns: {
            id: true,
            first_name: true,
            last_name: true,
            email: true,
            avatar: true,
            phone: true,
          },
        },
        tutorSubjects: {
          with: {
            subject: true,
          },
        },
        tutorEducationLevels: {
          with: {
            level: true,
          },
        },
        reviews: {
          columns: {
            rating: true,
          },
        },
      },
      orderBy: [
        desc(schema.tutorProfiles.rating),
        desc(schema.tutorProfiles.created_at),
      ],
      limit,
      offset,
    });

    // Calculate average rating for each tutor based on reviews
    const tutorsWithRating = tutors.map((tutor) => {
      const reviews = tutor.reviews || [];
      const total_reviews = reviews.length;

      return {
        ...tutor,
        total_reviews,
        subjects: tutor.tutorSubjects.map((ts) => ts.subject),
        levels: tutor.tutorEducationLevels.map((tl) => tl.level),
      };
    });

    return res.status(200).json({
      tutors: tutorsWithRating,
      total,
      total_pages: totalPages,
      current_page: page,
    });
  } catch (error) {
    console.error("Get tutors error:", error);
    return res.status(500).json({ message: "Internal server error" });
  }
};

// Get featured tutors
export const getFeaturedTutors = async (req: Request, res: Response) => {
  try {
    const tutors = await db.query.tutorProfiles.findMany({
      where: and(
        eq(schema.tutorProfiles.is_verified, true),
        eq(schema.tutorProfiles.is_featured, true)
      ),
      with: {
        user: {
          columns: {
            id: true,
            first_name: true,
            last_name: true,
            email: true,
            avatar: true,
          },
        },
        tutorSubjects: {
          with: {
            subject: true,
          },
          limit: 3,
        },

        // Thêm courses vào query để có thông tin hourly_rate và teaching_mode
        courses: {
          where: eq(schema.courses.status, "active"),
          columns: {
            id: true,
            teaching_mode: true,
            hourly_rate: true,
          },
        },
      },
      limit: 6,
    });

    // Format response đơn giản hóa
    const formattedTutors = tutors.map((tutor) => ({
      id: tutor.id,
      user_id: tutor.user_id,
      bio: tutor.bio,
      rating: tutor.rating,
      user: {
        id: tutor.user.id,
        name: `${tutor.user.first_name} ${tutor.user.last_name}`,
        avatar: tutor.user.avatar,
      },
      subjects: tutor.tutorSubjects.map((ts) => ts.subject),
      courses: tutor.courses, // Thêm courses vào response
    }));

    return res.status(200).json(formattedTutors);
  } catch (error) {
    console.error("Get featured tutors error:", error);
    return res.status(500).json({ message: "Internal server error" });
  }
};

// Get tutor by ID
export const getTutorById = async (req: Request, res: Response) => {
  try {
    const tutorId = parseInt(req.params.id);

    if (isNaN(tutorId)) {
      return res.status(400).json({ message: "Invalid tutor ID" });
    }

    // Log the request
    console.log(`Request to get tutor with ID: ${tutorId}`);

    try {
      // First try to find by tutor profile ID
      let tutor = await db.query.tutorProfiles.findFirst({
        where: eq(schema.tutorProfiles.id, tutorId),
        with: {
          user: {
            columns: {
              id: true,
              first_name: true,
              last_name: true,
              email: true,
              avatar: true,
              phone: true,
            },
          },
          tutorSubjects: {
            with: {
              subject: true,
            },
          },
          tutorEducationLevels: {
            with: {
              level: true,
            },
          },
          courses: {
            where: eq(schema.courses.status, "active"),
            columns: {
              id: true,
              title: true,
              teaching_mode: true,
              hourly_rate: true,
            },
          },
          reviews: {
            with: {
              student: {
                columns: {
                  id: true,
                  first_name: true,
                  last_name: true,
                  avatar: true,
                },
              },
            },
            orderBy: desc(schema.reviews.created_at),
            limit: 5,
          },
        },
      }); // If not found by profile ID, try to find by user ID
      if (!tutor) {
        console.log(
          `Tutor not found with profile ID: ${tutorId}, trying to find by user_id`
        );
        tutor = await db.query.tutorProfiles.findFirst({
          where: eq(schema.tutorProfiles.user_id, tutorId),
          with: {
            user: {
              columns: {
                id: true,
                first_name: true,
                last_name: true,
                email: true,
                avatar: true,
                phone: true,
              },
            },
            tutorSubjects: {
              with: {
                subject: true,
              },
            },
            tutorEducationLevels: {
              with: {
                level: true,
              },
            },
            courses: {
              where: eq(schema.courses.status, "active"),
              columns: {
                id: true,
                title: true,
                teaching_mode: true,
                hourly_rate: true,
              },
            },
            reviews: {
              with: {
                student: {
                  columns: {
                    id: true,
                    first_name: true,
                    last_name: true,
                    avatar: true,
                  },
                },
              },
              orderBy: desc(schema.reviews.created_at),
              limit: 5,
            },
          },
        });
      }

      if (!tutor) {
        console.log(
          `Tutor not found with either profile ID or user ID: ${tutorId}`
        );
        return res.status(404).json({ message: "Tutor not found" });
      }

      console.log(
        `Found tutor profile with ID: ${tutor.id} (using ${
          tutor.id === tutorId ? "tutor_profile.id" : "user_id mapping"
        })`
      );
      // Format response data (đơn giản hóa)
      const formattedTutor = {
        id: tutor.id,
        user_id: tutor.user_id,
        bio: tutor.bio,
        certifications: tutor.certifications,
        is_verified: tutor.is_verified,
        is_featured: tutor.is_featured,
        rating: tutor.rating,
        created_at: tutor.created_at,
        user: {
          id: tutor.user.id,
          name: `${tutor.user.first_name} ${tutor.user.last_name}`,
          first_name: tutor.user.first_name,
          last_name: tutor.user.last_name,
          email: tutor.user.email,
          avatar: tutor.user.avatar,
          phone: tutor.user.phone,
        },
        subjects: tutor.tutorSubjects.map((ts) => ts.subject),
        courses: tutor.courses,
        levels: tutor.tutorEducationLevels.map((tl) => tl.level),
        reviews: tutor.reviews.map((review) => ({
          id: review.id,
          rating: review.rating,
          comment: review.comment,
          created_at: review.created_at,
          student: {
            id: review.student.id,
            name: `${review.student.first_name} ${review.student.last_name}`,
            avatar: review.student.avatar,
          },
        })),
      };
      console.log("Returning formatted tutor with ID:", formattedTutor.id);
      console.log("User ID in response:", formattedTutor.user.id);

      return res.status(200).json(formattedTutor);
    } catch (queryError) {
      console.error("Database query error in getTutorById:", queryError);
      return res.status(500).json({
        message: "Database query error",
        error:
          queryError instanceof Error ? queryError.message : String(queryError),
      });
    }
  } catch (error) {
    console.error("Get tutor by ID error:", error);
    return res.status(500).json({ message: "Internal server error" });
  }
};

// Get similar tutors
export const getSimilarTutors = async (req: Request, res: Response) => {
  try {
    const tutorId = parseInt(req.params.id);

    if (isNaN(tutorId)) {
      return res.status(400).json({ message: "Invalid tutor ID" });
    }

    // Get original tutor's subjects
    const tutorSubjects = await db
      .select({ subject_id: schema.tutorSubjects.subject_id })
      .from(schema.tutorSubjects)
      .where(eq(schema.tutorSubjects.tutor_id, tutorId));

    if (tutorSubjects.length === 0) {
      return res.status(200).json([]);
    }

    const subjectIds = tutorSubjects.map((ts) => ts.subject_id);

    // Find tutors with similar subjects
    const similarTutorIds = await db
      .select({ tutor_id: schema.tutorSubjects.tutor_id })
      .from(schema.tutorSubjects)
      .where(
        and(
          inArray(schema.tutorSubjects.subject_id, subjectIds),
          not(eq(schema.tutorSubjects.tutor_id, tutorId))
        )
      )
      .groupBy(schema.tutorSubjects.tutor_id);

    if (similarTutorIds.length === 0) {
      return res.status(200).json([]);
    }

    // Get tutor details
    const similarTutors = await db.query.tutorProfiles.findMany({
      where: and(
        inArray(
          schema.tutorProfiles.id,
          similarTutorIds.map((t) => t.tutor_id)
        ),
        eq(schema.tutorProfiles.is_verified, true)
      ),
      with: {
        user: {
          columns: {
            id: true,
            first_name: true,
            last_name: true,
            avatar: true,
          },
        },
        tutorSubjects: {
          with: {
            subject: true,
          },
          limit: 3,
        },
        // Thêm courses vào query để có thông tin hourly_rate và teaching_mode
        courses: {
          where: eq(schema.courses.status, "active"),
          columns: {
            id: true,
            teaching_mode: true,
            hourly_rate: true,
          },
        },
      },
      limit: 4,
    });

    // Format response (đơn giản hóa)
    const formattedTutors = similarTutors.map((tutor) => ({
      id: tutor.id,
      rating: tutor.rating,
      user: {
        id: tutor.user.id,
        name: `${tutor.user.first_name} ${tutor.user.last_name}`,
        avatar: tutor.user.avatar,
      },
      subjects: tutor.tutorSubjects.map((ts) => ts.subject),
      courses: tutor.courses, // Thêm courses vào response
    }));

    return res.status(200).json(formattedTutors);
  } catch (error) {
    console.error("Get similar tutors error:", error);
    return res.status(500).json({ message: "Internal server error" });
  }
};

// Get tutor reviews
export const getTutorReviews = async (req: Request, res: Response) => {
  try {
    const tutorId = parseInt(req.params.id);
    const page = parseInt((req.query.page as string) || "1");
    const limit = parseInt((req.query.limit as string) || "10");
    const offset = (page - 1) * limit;

    if (isNaN(tutorId)) {
      return res.status(400).json({ message: "Invalid tutor ID" });
    }

    try {
      // Kiểm tra xem gia sư có tồn tại không
      const tutorExists = await db.query.tutorProfiles.findFirst({
        where: eq(schema.tutorProfiles.id, tutorId),
        columns: {
          id: true,
        },
      });

      if (!tutorExists) {
        return res.status(404).json({ message: "Tutor not found" });
      }

      // Count total reviews
      const countResult = await db
        .select({ count: sql<number>`count(*)` })
        .from(schema.reviews)
        .where(eq(schema.reviews.tutor_id, tutorId));

      const total = Number(countResult[0]?.count || 0);
      const totalPages = Math.ceil(total / limit);

      // Get paginated reviews
      const reviews = await db.query.reviews.findMany({
        where: eq(schema.reviews.tutor_id, tutorId),
        with: {
          student: {
            columns: {
              id: true,
              first_name: true,
              last_name: true,
              avatar: true,
            },
          },
          // Optionally include course if it exists
          course: {
            columns: {
              id: true,
              title: true,
            },
          },
        },
        orderBy: desc(schema.reviews.created_at),
        limit,
        offset,
      });

      // Format reviews
      const formattedReviews = reviews.map((review) => ({
        id: review.id,
        rating: review.rating,
        comment: review.comment,
        created_at: review.created_at,
        course: review.course
          ? {
              id: review.course.id,
              title: review.course.title,
            }
          : null,
        student: {
          id: review.student.id,
          name: `${review.student.first_name} ${review.student.last_name}`,
          avatar: review.student.avatar,
        },
      }));

      return res.status(200).json({
        reviews: formattedReviews,
        total,
        total_pages: totalPages,
        current_page: page,
      });
    } catch (queryError) {
      console.error("Database query error in getTutorReviews:", queryError);
      return res.status(500).json({
        message: "Database query error",
        error:
          queryError instanceof Error ? queryError.message : String(queryError),
      });
    }
  } catch (error) {
    console.error("Get tutor reviews error:", error);
    return res.status(500).json({ message: "Internal server error" });
  }
};

// Upload tutor certifications
export const uploadCertifications = async (req: Request, res: Response) => {
  try {
    const userId = req.user?.id;

    if (!userId) {
      return res.status(401).json({ message: "Unauthorized" });
    }

    // Check if tutor profile exists
    const tutorProfile = await db.query.tutorProfiles.findFirst({
      where: eq(schema.tutorProfiles.user_id, userId),
    });

    if (!tutorProfile) {
      return res.status(404).json({ message: "Tutor profile not found" });
    }

    // Get document URLs from middleware
    const documentUrls = req.body.documentUrls || [];

    if (documentUrls.length === 0) {
      return res
        .status(400)
        .json({ message: "No certification documents uploaded" });
    }

    // Save certification URLs as JSON string in the database
    // We'll store the previous certifications if they exist, plus the new ones
    let existingCerts: string[] = [];
    if (tutorProfile.certifications) {
      try {
        existingCerts = JSON.parse(tutorProfile.certifications);
        if (!Array.isArray(existingCerts)) {
          existingCerts = [tutorProfile.certifications];
        }
      } catch (e) {
        existingCerts = [tutorProfile.certifications];
      }
    }

    const updatedCerts = [...existingCerts, ...documentUrls];

    // Update tutor profile with new certifications
    await db
      .update(schema.tutorProfiles)
      .set({
        certifications: JSON.stringify(updatedCerts),
        updated_at: new Date(),
      })
      .where(eq(schema.tutorProfiles.id, tutorProfile.id));

    return res.status(200).json({
      message: "Certifications uploaded successfully",
      certifications: updatedCerts,
    });
  } catch (error) {
    console.error("Upload certifications error:", error);
    return res.status(500).json({ message: "Internal server error" });
  }
};

// Create tutor profile
export const createTutorProfile = async (req: Request, res: Response) => {
  try {
    const userId = req.user?.id;

    if (!userId) {
      return res.status(401).json({ message: "Unauthorized" });
    }

    // Check if user already has a tutor profile
    const existingProfile = await db.query.tutorProfiles.findFirst({
      where: eq(schema.tutorProfiles.user_id, userId),
    });

    if (existingProfile) {
      return res
        .status(400)
        .json({ message: "You already have a tutor profile" });
    }

    // Validate tutor profile data
    const profileData = schema.tutorProfileInsertSchema.parse({
      ...req.body,
      user_id: userId,
      is_verified: false,
      is_featured: false,
      rating: "0",
      created_at: new Date(),
    });

    // Create tutor profile
    const [tutorProfile] = await db
      .insert(schema.tutorProfiles)
      .values(profileData)
      .returning();

    // Associate subjects
    if (req.body.subject_ids && Array.isArray(req.body.subject_ids)) {
      const subjectValues = req.body.subject_ids.map((subjectId: string) => ({
        tutor_id: tutorProfile.id,
        subject_id: parseInt(subjectId),
      }));

      await db.insert(schema.tutorSubjects).values(subjectValues);
    }

    // Associate education levels
    if (req.body.level_ids && Array.isArray(req.body.level_ids)) {
      const levelValues = req.body.level_ids.map((levelId: string) => ({
        tutor_id: tutorProfile.id,
        level_id: parseInt(levelId),
      }));

      await db.insert(schema.tutorEducationLevels).values(levelValues);
    }

    // Update user role to tutor
    await db
      .update(schema.users)
      .set({ role: "tutor" })
      .where(eq(schema.users.id, userId));

    return res.status(201).json({
      message: "Tutor profile created successfully",
      profile: tutorProfile,
    });
  } catch (error) {
    if (error instanceof ZodError) {
      const validationError = fromZodError(error);
      return res.status(400).json({ message: validationError.message });
    }
    console.error("Create tutor profile error:", error);
    return res.status(500).json({ message: "Internal server error" });
  }
};

// Update tutor profile
export const updateTutorProfile = async (req: Request, res: Response) => {
  try {
    const userId = req.user?.id;
    if (!userId) {
      console.log("❌ Không có userId từ token.");
      return res.status(401).json({ success: false, message: "Unauthorized" });
    }

    console.log("✅ Bắt đầu cập nhật hồ sơ cho userId:", userId);
    console.log("📦 Request body:", req.body);

    const existingUser = await db.query.users.findFirst({
      where: eq(schema.users.id, userId),
    });

    if (!existingUser) {
      console.log("❌ Không tìm thấy người dùng:", userId);
      return res
        .status(404)
        .json({ success: false, message: "Người dùng không tồn tại" });
    }

    // Dữ liệu input - lấy từ req.body gốc trước khi qua validateBody
    // validateBody chỉ giữ lại các trường thuộc tutorProfileSchema và loại bỏ first_name, last_name, phone
    // Lưu ý: Trường hợp này khá đặc biệt vì chúng ta đang cập nhật dữ liệu trên 2 bảng khác nhau
    const originalBody = req.body;
    console.log("🧐 Kiểm tra dữ liệu gốc:", originalBody);

    const {
      first_name = originalBody.first_name,
      last_name = originalBody.last_name,
      phone = originalBody.phone,
      date_of_birth,
      address,
      bio,
      availability,
    } = req.body;

    console.log("✏️ Đang cập nhật bảng users...");
    await db
      .update(schema.users)
      .set({
        first_name: first_name || existingUser.first_name,
        last_name: last_name || existingUser.last_name,
        phone: phone || existingUser.phone,
        date_of_birth: date_of_birth || existingUser.date_of_birth,
        address: address || existingUser.address,
        role: "tutor",
        updated_at: new Date(),
      })
      .where(eq(schema.users.id, userId));
    console.log("✅ Bảng users đã được cập nhật.");

    const existingProfile = await db.query.tutorProfiles.findFirst({
      where: eq(schema.tutorProfiles.user_id, userId),
    });

    if (existingProfile) {
      console.log("✏️ Đang cập nhật bảng tutor_profiles...");
      await db
        .update(schema.tutorProfiles)
        .set({
          bio: bio ?? existingProfile.bio,
          availability: availability ?? existingProfile.availability,
          updated_at: new Date(),
        })
        .where(eq(schema.tutorProfiles.user_id, userId));
      console.log("✅ Bảng tutor_profiles đã được cập nhật.");
    } else {
      console.log("📄 Chưa có tutor profile, tạo mới...");
      const [newProfile] = await db
        .insert(schema.tutorProfiles)
        .values({
          user_id: userId,
          bio: bio ?? "",
          availability: availability ?? "",
          is_verified: false,
          is_featured: false,
          rating: "0",
          total_reviews: 0,
          created_at: new Date(),
          updated_at: new Date(),
        })
        .returning();
      console.log("✅ Đã tạo tutor profile mới:", newProfile);
    }

    const updatedUser = await db.query.users.findFirst({
      where: eq(schema.users.id, userId),
    });

    const updatedProfile = await db.query.tutorProfiles.findFirst({
      where: eq(schema.tutorProfiles.user_id, userId),
    });

    const responseData = {
      ...updatedProfile,
      ...updatedUser,
    };

    console.log("📤 Hồ sơ sau khi cập nhật:", responseData);

    return res.status(200).json({
      success: true,
      message: "Cập nhật hồ sơ thành công",
      data: responseData,
    });
  } catch (error) {
    console.error("❌ Lỗi khi cập nhật hồ sơ tutor:", error);
    return res.status(500).json({
      success: false,
      message: "Lỗi máy chủ khi cập nhật hồ sơ",
    });
  }
};

// Get own tutor profile
export const getOwnTutorProfile = async (req: Request, res: Response) => {
  try {
    const userId = req.user?.id;

    if (!userId) {
      return res.status(401).json({ message: "Unauthorized" });
    }

    // Get tutor profile with details
    const tutorProfile = await db.query.tutorProfiles.findFirst({
      where: eq(schema.tutorProfiles.user_id, userId),
      with: {
        tutorSubjects: {
          with: {
            subject: true,
          },
        },
        tutorEducationLevels: {
          with: {
            level: true,
          },
        },
        user: {
          columns: {
            id: true,
            first_name: true,
            last_name: true,
            date_of_birth: true,
            address: true,
            phone: true,
            email: true,
            avatar: true,
          },
        },
      },
    });

    if (!tutorProfile) {
      // Return null instead of error to allow frontend to show profile creation form
      return res.status(200).json(null);
    }

    // Đơn giản hóa response - bao gồm cả thông tin từ bảng users
    // Tách thuộc tính user và các thuộc tính còn lại của tutorProfile
    const { user, tutorSubjects, tutorEducationLevels, ...tutorProfileData } =
      tutorProfile;

    const formattedProfile = {
      ...tutorProfileData, // Chỉ lấy các thuộc tính của tutorProfile, không bao gồm user
      subjects: tutorProfile.tutorSubjects.map((ts) => ts.subject),
      levels: tutorProfile.tutorEducationLevels.map((tl) => tl.level),
      // Thêm các trường từ bảng users
      first_name: user.first_name,
      last_name: user.last_name,
      date_of_birth: user.date_of_birth,
      address: user.address,
      phone: user.phone,
      email: user.email,
      avatar: user.avatar,
    };

    // console.log(
    //   "Formatted profile for frontend:",
    //   JSON.stringify(formattedProfile)
    // );

    return res.status(200).json(formattedProfile);
  } catch (error) {
    console.error("Get own tutor profile error:", error);
    return res.status(500).json({ message: "Internal server error" });
  }
};

// Get tutor stats
export const getTutorStats = async (req: Request, res: Response) => {
  try {
    const userId = req.user?.id;

    if (!userId) {
      return res.status(401).json({ message: "Unauthorized" });
    }

    // Get tutor profile
    const tutorProfile = await db.query.tutorProfiles.findFirst({
      where: eq(schema.tutorProfiles.user_id, userId),
    });

    if (!tutorProfile) {
      return res.status(404).json({ message: "Tutor profile not found" });
    }

    // Get active courses count
    const activeCoursesCount = await db
      .select({ count: sql<number>`count(*)` })
      .from(schema.courses)
      .where(
        and(
          eq(schema.courses.tutor_id, tutorProfile.id),
          eq(schema.courses.status, "active")
        )
      );

    // Get total courses count
    const totalCoursesCount = await db
      .select({ count: sql<number>`count(*)` })
      .from(schema.courses)
      .where(eq(schema.courses.tutor_id, tutorProfile.id));

    // Get total reviews count
    const reviewsCount = await db
      .select({ count: sql<number>`count(*)` })
      .from(schema.reviews)
      .where(eq(schema.reviews.tutor_id, tutorProfile.id));

    // Get profile views (to be implemented with separate table)
    const profileViews = 0; // Placeholder

    // Get active conversations count
    const conversationsCount = await db
      .select({ count: sql<number>`count(*)` })
      .from(schema.conversations)
      .where(eq(schema.conversations.tutor_id, userId));

    // Get unread messages count
    const unreadMessagesCount = await db
      .select({ count: sql<number>`count(*)` })
      .from(schema.messages)
      .innerJoin(
        schema.conversations,
        eq(schema.messages.conversation_id, schema.conversations.id)
      )
      .where(
        and(
          eq(schema.conversations.tutor_id, userId),
          not(eq(schema.messages.sender_id, userId)),
          eq(schema.messages.read, false)
        )
      );

    const stats = {
      profile_status: tutorProfile.is_verified ? "Đã xác minh" : "Chờ xác minh",
      active_courses: Number(activeCoursesCount[0]?.count || 0),
      courses_created: Number(totalCoursesCount[0]?.count || 0),
      reviews: Number(reviewsCount[0]?.count || 0),
      rating: tutorProfile.rating,
      profile_views: profileViews,
      active_conversations: Number(conversationsCount[0]?.count || 0),
      unread_messages: Number(unreadMessagesCount[0]?.count || 0),
    };

    return res.status(200).json(stats);
  } catch (error) {
    console.error("Get tutor stats error:", error);
    return res.status(500).json({ message: "Internal server error" });
  }
};

/**
 * @desc    Lấy danh sách khóa học của gia sư đang đăng nhập
 * @route   GET /api/v1/tutors/courses
 * @access  Private (Tutor only)
 */
export const getOwnCourses = async (req: Request, res: Response) => {
  try {
    const userId = req.user?.id;

    if (!userId) {
      return res.status(401).json({
        success: false,
        message: "Không được phép, vui lòng đăng nhập",
      });
    }

    // Kiểm tra xem người dùng có phải là gia sư không
    const tutorProfile = await db.query.tutorProfiles.findFirst({
      where: eq(schema.tutorProfiles.user_id, userId),
    });

    if (!tutorProfile) {
      return res.status(403).json({
        success: false,
        message: "Bạn không phải là gia sư, không thể truy cập tài nguyên này",
      });
    }

    console.log("Found tutor profile:", tutorProfile.id);

    // Tham số phân trang
    const page = parseInt(req.query.page as string) || 1;
    const limit = parseInt(req.query.limit as string) || 10;
    const offset = (page - 1) * limit;

    // Lọc theo trạng thái nếu có
    const status = req.query.status as string;

    // Xây dựng điều kiện lọc
    let conditions = [eq(schema.courses.tutor_id, tutorProfile.id)];

    if (status && ["active", "pending", "expired"].includes(status)) {
      conditions.push(eq(schema.courses.status, status));
    }

    try {
      // Count total courses matching criteria
      const countResult = await db
        .select({ count: sql<number>`count(*)` })
        .from(schema.courses)
        .where(and(...conditions));

      const count = Number(countResult[0]?.count || 0);

      console.log("Fetching courses for tutor ID:", tutorProfile.id);
      console.log("Found", count, "courses matching criteria");

      // Lấy khóa học với level thay vì course_levels
      const courses = await db.query.courses.findMany({
        where: and(...conditions),
        with: {
          subject: true,
          level: true, // Sửa lại ở đây: thay course_levels bằng level
        },
        orderBy: [desc(schema.courses.updated_at)],
        limit,
        offset,
      });

      // Thêm thông tin đánh giá đơn giản hơn
      const coursesWithStats = await Promise.all(
        courses.map(async (course) => {
          try {
            // Lấy số đánh giá và điểm trung bình
            const reviewStats = await db
              .select({
                average_rating: sql<number>`COALESCE(AVG(${schema.reviews.rating}), 0)`,
                review_count: sql<number>`COUNT(${schema.reviews.id})`,
              })
              .from(schema.reviews)
              .where(eq(schema.reviews.course_id, course.id));

            return {
              ...course,
              average_rating: Number(reviewStats[0]?.average_rating || 0),
              review_count: Number(reviewStats[0]?.review_count || 0),
            };
          } catch (err) {
            console.error("Error calculating stats for course", course.id, err);
            return {
              ...course,
              average_rating: 0,
              review_count: 0,
            };
          }
        })
      );

      return res.status(200).json({
        success: true,
        count: Number(count),
        total_pages: Math.ceil(Number(count) / limit),
        current_page: page,
        courses: coursesWithStats,
      });
    } catch (queryError) {
      console.error("Database query error:", queryError);
      return res.status(500).json({
        success: false,
        message: "Lỗi truy vấn cơ sở dữ liệu khi lấy danh sách khóa học",
        error:
          queryError instanceof Error ? queryError.message : String(queryError),
      });
    }
  } catch (error) {
    console.error("Get tutor courses error:", error);
    return res.status(500).json({
      success: false,
      message: "Lỗi máy chủ khi lấy danh sách khóa học",
      error: error instanceof Error ? error.message : String(error),
    });
  }
};

/**
 * @desc    Lấy danh sách khóa học của một gia sư theo ID
 * @route   GET /api/v1/tutors/:id/courses
 * @access  Public
 */
export const getTutorCourses = async (req: Request, res: Response) => {
  try {
    console.log(
      `Processing request to get courses for tutor ID: ${req.params.id}`
    );
    const tutorId = parseInt(req.params.id);

    if (isNaN(tutorId)) {
      console.log(`Invalid tutor ID: ${req.params.id}`);
      return res.status(200).json({
        success: true,
        message: "ID không hợp lệ, phải là số nguyên",
        courses: [],
        count: 0,
        current_page: 1,
        total_pages: 0,
      });
    }

    // Log the parameter for debugging
    console.log(`Parsed tutorId: ${tutorId}, Type: ${typeof tutorId}`); // Kiểm tra xem gia sư có tồn tại và đã được xác minh chưa
    let tutorProfile = await db.query.tutorProfiles.findFirst({
      where: eq(schema.tutorProfiles.id, tutorId),
    });

    // If not found by tutor profile ID, try to find by user ID
    if (!tutorProfile) {
      console.log(
        `Tutor not found with profile ID: ${tutorId}, trying to find by user_id`
      );
      tutorProfile = await db.query.tutorProfiles.findFirst({
        where: eq(schema.tutorProfiles.user_id, tutorId),
      });
    }

    if (!tutorProfile) {
      console.log(
        `Tutor not found with either profile ID or user ID: ${tutorId}`
      );
      return res.status(200).json({
        success: true,
        message: "Không tìm thấy gia sư",
        courses: [],
        count: 0,
        current_page: 1,
        total_pages: 0,
      });
    }

    // Log which ID we're using
    console.log(
      `Found tutor profile with ID: ${tutorProfile.id} (using ${
        tutorProfile.id === tutorId ? "tutor_profile.id" : "user_id mapping"
      })`
    );

    // Tham số phân trang
    const page = parseInt(req.query.page as string) || 1;
    const limit = parseInt(req.query.limit as string) || 10;
    const offset = (page - 1) * limit; // Chỉ lấy các khóa học đang hoạt động (active)
    const conditions = [
      eq(schema.courses.tutor_id, tutorProfile.id), // Use the actual tutorProfile.id
      eq(schema.courses.status, "active"),
    ];

    // Log the query condition for debugging
    console.log(
      `Filtering courses where tutor_id = ${tutorProfile.id} AND status = 'active'`
    );

    // Đếm tổng số khóa học
    const countResult = await db
      .select({
        count: sql<number>`count(*)`,
      })
      .from(schema.courses)
      .where(and(...conditions));

    const courseCount =
      countResult.length > 0 ? Number(countResult[0].count) : 0;

    // Lấy khóa học với thông tin môn học và mức độ
    const courses = await db.query.courses.findMany({
      where: and(...conditions),
      with: {
        subject: true,
        course_levels: {
          with: {
            level: true,
          },
        },
      },
      orderBy: [desc(schema.courses.created_at)],
      limit,
      offset,
    });

    // Nếu không có khóa học, trả về ngay
    if (!courses || courses.length === 0) {
      console.log(`No courses found for tutor ${tutorId}`);
      return res.status(200).json({
        success: true,
        count: 0,
        total_pages: 0,
        current_page: page,
        courses: [],
      });
    }

    // Thêm thông tin về số lượng học sinh và đánh giá cho mỗi khóa học
    const coursesWithStats = await Promise.all(
      courses.map(async (course) => {
        try {
          // Đếm số học sinh đã đăng ký khóa học (sử dụng bookingRequests thay vì bookings)
          const studentCountResult = await db
            .select({
              studentCount: sql<number>`count(DISTINCT ${schema.bookingRequests.student_id})`,
            })
            .from(schema.bookingRequests)
            .where(eq(schema.bookingRequests.course_id, course.id));

          const studentCount =
            studentCountResult.length > 0
              ? Number(studentCountResult[0].studentCount)
              : 0;

          // Lấy điểm đánh giá trung bình
          const reviewResult = await db
            .select({
              averageRating: sql<number>`AVG(${schema.reviews.rating})`,
              reviewCount: sql<number>`count(*)`,
            })
            .from(schema.reviews)
            .where(eq(schema.reviews.course_id, course.id));

          const averageRating =
            reviewResult.length > 0 ? Number(reviewResult[0].averageRating) : 0;
          const reviewCount =
            reviewResult.length > 0 ? Number(reviewResult[0].reviewCount) : 0;

          // Courses đã chứa thông tin level (từ relationship trong query)
          let courseWithProcessedLevel = { ...course };

          return {
            ...courseWithProcessedLevel,
            student_count: studentCount,
            average_rating: averageRating,
            review_count: reviewCount,
          };
        } catch (courseError) {
          console.error(`Error processing course ${course.id}:`, courseError);
          // Return course without additional stats if there's an error
          return course;
        }
      })
    );

    console.log(
      `Returning ${coursesWithStats.length} courses for tutor ${tutorId}`
    );

    // Return data with consistent format
    return res.status(200).json({
      success: true,
      count: courseCount,
      total_pages: Math.ceil(courseCount / limit),
      current_page: page,
      courses: coursesWithStats,
    });
  } catch (error) {
    console.error("Get tutor courses error:", error);
    // Trả về thành công với danh sách rỗng thay vì lỗi 500
    return res.status(200).json({
      success: true,
      message: "Không thể tải khóa học do lỗi máy chủ",
      count: 0,
      total_pages: 0,
      current_page: 1,
      courses: [],
    });
  }
};

// Get teaching requests
export const getTeachingRequests = async (req: Request, res: Response) => {
  try {
    const page = parseInt((req.query.page as string) || "1");
    const limit = parseInt((req.query.limit as string) || "10");
    const offset = (page - 1) * limit;
    const status = (req.query.status as string) || "pending"; // pending, approved, rejected

    const requests = await db.query.teachingRequests.findMany({
      where: eq(schema.teachingRequests.status, status),
      with: {
        tutor: {
          with: {
            user: {
              columns: {
                id: true,
                first_name: true,
                last_name: true,
                avatar: true,
                email: true,
              },
            },
          },
        },
        subject: true,
        level: true,
      },
      orderBy: desc(schema.teachingRequests.created_at),
      limit,
      offset,
    });

    const countResult = await db
      .select({ count: sql<number>`count(*)` })
      .from(schema.teachingRequests)
      .where(eq(schema.teachingRequests.status, status));
    const total = Number(countResult[0]?.count || 0);
    const totalPages = Math.ceil(total / limit);

    // Format dữ liệu đúng cấu trúc frontend mong muốn
    const formattedRequests = requests.map((request) => ({
      id: request.id,
      subject: request.subject,
      level: request.level,
      tutor_profile: {
        id: request.tutor.id,
        bio: request.tutor.bio,
        date_of_birth: request.tutor.user.date_of_birth,
        address: request.tutor.user.address,
        user: {
          id: request.tutor.user.id,
          first_name: request.tutor.user.first_name,
          last_name: request.tutor.user.last_name,
          email: request.tutor.user.email,
          phone: request.tutor.user.phone,
          avatar: request.tutor.user.avatar,
        },
      },
      introduction: request.introduction,
      experience: request.experience,
      certifications: request.certifications,
      status: request.status,
      approved_by: request.approved_by,
      rejection_reason: request.rejection_reason,
      created_at: request.created_at,
    }));

    return res.status(200).json({
      requests: formattedRequests,
      total,
      total_pages: totalPages,
      current_page: page,
    });
  } catch (error) {
    console.error("Lỗi khi lấy danh sách yêu cầu đăng ký dạy học:", error);
    return res.status(500).json({ message: "Lỗi máy chủ nội bộ" });
  }
};

<<<<<<< HEAD
// --------------------------------------------------------------------
=======
/**
 * @desc    Lấy danh sách yêu cầu dạy học đang chờ duyệt
 * @route   GET /api/v1/admin/teaching-requests/pending
 * @access  Private (Admin only)
 */
export const getPendingTeachingRequests = async (req: Request, res: Response) => {
  try {
    // Truy vấn danh sách teaching_requests với trạng thái pending
    console.log("Fetching pending teaching requests...");
    const pendingRequests = await db.query.teachingRequests.findMany({
      where: eq(schema.teachingRequests.status, "pending"),
      with: {
        tutor: {
          with: {
            user: true
          }
        },
        subject: true,
        level: true
      },
      orderBy: (requests, { desc }) => [desc(requests.created_at)],
    });
    console.log("Pending requests:", pendingRequests);

    // Log dữ liệu gốc để dễ debug
    console.log("Sample tutor info (first request):",
      pendingRequests.length > 0 ? {
        tutor_id: pendingRequests[0].tutor.id,
        user_id: pendingRequests[0].tutor.user.id,
        bio: pendingRequests[0].tutor.bio,
        user: {
          date_of_birth: pendingRequests[0].tutor.user.date_of_birth,
          address: pendingRequests[0].tutor.user.address
        }
      } : "No pending requests"
    );

    // Chuyển đổi dữ liệu để phù hợp với cấu trúc mà frontend mong đợi
    const formattedRequests = pendingRequests.map(request => ({
      id: request.id,
      subject: request.subject,
      level: request.level,
      tutor_profile: {
        id: request.tutor.id,
        bio: request.tutor.bio,

        user: {
          id: request.tutor.user.id,
          first_name: request.tutor.user.first_name,
          last_name: request.tutor.user.last_name,
          email: request.tutor.user.email,
          phone: request.tutor.user.phone,
          avatar: request.tutor.user.avatar,
          date_of_birth: request.tutor.user.date_of_birth, // Lấy date_of_birth từ user, không phải từ availability
          address: request.tutor.user.address // Lấy address từ user, không phải từ availability
        }
      },
      introduction: request.introduction,
      experience: request.experience,
      certifications: request.certifications,
      status: request.status,
      created_at: request.created_at
    }));
    console.log("Pending requests:", formattedRequests);

    return res.status(200).json(formattedRequests);
  } catch (error) {
    console.error("Lỗi khi lấy danh sách yêu cầu dạy học đang chờ duyệt:", error);
    return res.status(500).json({ message: "Lỗi máy chủ nội bộ" });
  }
};
>>>>>>> 5cf07a09

/**
 * @desc    Xử lý yêu cầu giảng dạy mới từ gia sư
 * @route   POST /api/v1/tutors/teaching-requests
 * @access  Private (Tutor only)
 */
export const handleTeachingRequest = async (req: Request, res: Response) => {
  try {
    // Lấy thông tin từ JWT token
    const userId = req.user?.id;
    if (!userId) {
      return res
        .status(401)
        .json({ message: "Bạn cần đăng nhập để thực hiện hành động này" });
    }

    // Validate dữ liệu từ frontend
    const validationResult = schema.teachingRequestSchema.safeParse(req.body);

    if (!validationResult.success) {
      const errorMessage = fromZodError(validationResult.error).message;
      return res.status(400).json({ message: errorMessage });
    }

    // Lấy dữ liệu đã validate
    const { subject_id, level_id, introduction, experience, certifications } =
      validationResult.data;

    // Lấy thông tin profile của gia sư
    const tutorProfile = await db.query.tutorProfiles.findFirst({
      where: eq(schema.tutorProfiles.user_id, userId),
    });

    if (!tutorProfile) {
      return res
        .status(404)
        .json({ message: "Không tìm thấy hồ sơ gia sư của bạn" });
    }

    // Kiểm tra xem đã có yêu cầu đang chờ duyệt với môn học và cấp độ này chưa
    const existingRequest = await db.query.teachingRequests.findFirst({
      where: and(
        eq(schema.teachingRequests.tutor_id, tutorProfile.id),
        eq(schema.teachingRequests.subject_id, subject_id),
        eq(schema.teachingRequests.level_id, level_id),
        eq(schema.teachingRequests.status, "pending")
      ),
    });

    if (existingRequest) {
      return res.status(400).json({
        message:
          "Bạn đã có yêu cầu giảng dạy đang chờ duyệt cho môn học và cấp độ này",
      });
    }

<<<<<<< HEAD
    // Tạo yêu cầu giảng dạy mới
    const newRequest = await db
      .insert(schema.teachingRequests)
      .values({
        tutor_id: tutorProfile.id,
        subject_id,
        level_id,
        introduction,
        experience: experience || null,
        certifications: certifications || null,
        status: "pending",
        created_at: new Date(),
        updated_at: new Date(),
      })
      .returning();
=======
    // Kiểm tra xem đây có phải là lần đầu tiên gia sư này được chấp nhận yêu cầu giảng dạy không
    // Lấy tổng số yêu cầu đã được chấp nhận của gia sư (không bao gồm yêu cầu hiện tại)
    const previousApprovedRequests = await db.query.teachingRequests.findMany({
      where: and(
        eq(schema.teachingRequests.tutor_id, request.tutor_id),
        eq(schema.teachingRequests.status, "approved"),
        ne(schema.teachingRequests.id, requestId)
      ),
    });

    // Nếu không có yêu cầu nào được chấp nhận trước đó, thì đây là lần đầu tiên
    // Cập nhật trạng thái is_verified của gia sư thành true
    if (previousApprovedRequests.length === 0) {
      console.log(`Đây là lần đầu tiên gia sư (id: ${request.tutor_id}) được chấp nhận yêu cầu giảng dạy. Cập nhật is_verified = true.`);
      await db.update(schema.tutorProfiles).set({
        is_verified: true,
        updated_at: new Date(),
      }).where(eq(schema.tutorProfiles.id, request.tutor_id));
    }

    return res.status(200).json({
      success: true,
      message: "Yêu cầu đăng ký dạy học đã được phê duyệt thành công"
    });
  } catch (error) {
    console.error("Lỗi phê duyệt yêu cầu đăng ký dạy học:", error);
    return res.status(500).json({ message: "Lỗi máy chủ nội bộ" });
  }
};

/**
 * @desc    Từ chối yêu cầu đăng ký dạy học
 * @route   PATCH /api/v1/admin/teaching-requests/:id/reject
 * @access  Private (Admin only)
 */
export const rejectTeachingRequest = async (req: Request, res: Response) => {
  try {
    const requestId = parseInt(req.params.id);
    const adminId = req.user?.id;
    const { rejection_reason } = req.body;

    if (!adminId) {
      return res.status(401).json({ message: "Không được phép" });
    }

    if (isNaN(requestId)) {
      return res.status(400).json({ message: "ID yêu cầu không hợp lệ" });
    }

    if (!rejection_reason) {
      return res.status(400).json({ message: "Lý do từ chối là bắt buộc" });
    }

    // Kiểm tra yêu cầu có tồn tại không
    const request = await db.query.teachingRequests.findFirst({
      where: eq(schema.teachingRequests.id, requestId),
    });

    if (!request) {
      return res.status(404).json({ message: "Không tìm thấy yêu cầu" });
    }

    // Cập nhật trạng thái yêu cầu thành đã từ chối
    await db.update(schema.teachingRequests).set({
      status: "rejected",
      rejection_reason: rejection_reason,
      approved_by: adminId, // Lưu thông tin người từ chối
      updated_at: new Date(),
    }).where(eq(schema.teachingRequests.id, requestId));
>>>>>>> 5cf07a09

    return res.status(201).json({
      success: true,
      message: "Yêu cầu giảng dạy của bạn đã được gửi và đang chờ duyệt",
      data: newRequest[0],
    });
  } catch (error) {
    console.error("Lỗi khi xử lý yêu cầu giảng dạy:", error);
    return res.status(500).json({ message: "Lỗi máy chủ nội bộ" });
  }
};

/**
 * @desc    Lấy danh sách yêu cầu đăng ký dạy học của gia sư đăng nhập
 * @route   GET /api/v1/tutors/teaching-requests
 * @access  Private (Tutor only)
 */
export const getOwnTeachingRequests = async (req: Request, res: Response) => {
  try {
    const userId = req.user?.id;

    if (!userId) {
      return res.status(401).json({
        success: false,
        message: "Không được phép, vui lòng đăng nhập",
      });
    }

    // Tìm tutor profile của người đăng nhập
    const tutorProfile = await db.query.tutorProfiles.findFirst({
      where: eq(schema.tutorProfiles.user_id, userId),
    });

    if (!tutorProfile) {
      return res.status(404).json({
        success: false,
        message: "Không tìm thấy hồ sơ gia sư của bạn",
      });
    }

    // Tham số phân trang
    const page = parseInt((req.query.page as string) || "1");
    const limit = parseInt((req.query.limit as string) || "10");
    const offset = (page - 1) * limit;
    const status = (req.query.status as string) || undefined; // undefined để lấy tất cả trạng thái

    // Xây dựng điều kiện lọc
    let conditions = [eq(schema.teachingRequests.tutor_id, tutorProfile.id)];

    if (status && ["pending", "approved", "rejected"].includes(status)) {
      conditions.push(eq(schema.teachingRequests.status, status));
    }

    // Lấy danh sách yêu cầu
    const requests = await db.query.teachingRequests.findMany({
      where: and(...conditions),
      with: {
        subject: true,
        level: true,
        approvedBy: {
          columns: {
            id: true,
            first_name: true,
            last_name: true,
            email: true,
          },
        },
      },
      orderBy: [desc(schema.teachingRequests.created_at)],
      limit,
      offset,
    });

    // Đếm tổng số yêu cầu
    const countResult = await db
      .select({ count: sql<number>`count(*)` })
      .from(schema.teachingRequests)
      .where(and(...conditions));

    const total = Number(countResult[0]?.count || 0);
    const totalPages = Math.ceil(total / limit);

    // Format lại dữ liệu trả về
    const formattedRequests = requests.map((request) => ({
      id: request.id,
      subject: request.subject,
      level: request.level,
      introduction: request.introduction,
      experience: request.experience,
      certifications: request.certifications,
      status: request.status,
      rejection_reason: request.rejection_reason,
      created_at: request.created_at,
      updated_at: request.updated_at,
      approved_by: request.approvedBy
        ? {
            id: request.approvedBy.id,
            name: `${request.approvedBy.first_name} ${request.approvedBy.last_name}`,
            email: request.approvedBy.email,
          }
        : null,
    }));

    return res.status(200).json({
      success: true,
      requests: formattedRequests,
      total,
      total_pages: totalPages,
      current_page: page,
    });
  } catch (error) {
    console.error(
      "Lỗi lấy danh sách yêu cầu đăng ký dạy học của gia sư:",
      error
    );
    return res.status(500).json({
      success: false,
      message: "Lỗi máy chủ nội bộ",
    });
  }
};

/**
 * @desc    Từ chối yêu cầu đăng ký dạy học
 * @route   PATCH /api/v1/admin/teaching-requests/:id/reject
 * @access  Private (Admin only)
 */
export const rejectTeachingRequest = async (req: Request, res: Response) => {
  try {
    const requestId = parseInt(req.params.id);
    const adminId = req.user?.id;
    const { rejection_reason } = req.body;

    if (!adminId) {
      return res.status(401).json({ message: "Không được phép" });
    }

    if (isNaN(requestId)) {
      return res.status(400).json({ message: "ID yêu cầu không hợp lệ" });
    }

    if (!rejection_reason) {
      return res.status(400).json({ message: "Lý do từ chối là bắt buộc" });
    }

    // Kiểm tra yêu cầu có tồn tại không
    const request = await db.query.teachingRequests.findFirst({
      where: eq(schema.teachingRequests.id, requestId),
    });

    if (!request) {
      return res.status(404).json({ message: "Không tìm thấy yêu cầu" });
    }

    // Cập nhật trạng thái yêu cầu thành đã từ chối
    await db
      .update(schema.teachingRequests)
      .set({
        status: "rejected",
        rejection_reason: rejection_reason,
        approved_by: adminId, // Lưu thông tin người từ chối
        updated_at: new Date(),
      })
      .where(eq(schema.teachingRequests.id, requestId));

    return res.status(200).json({
      success: true,
      message: "Yêu cầu đăng ký dạy học đã bị từ chối",
    });
  } catch (error) {
    console.error("Lỗi từ chối yêu cầu đăng ký dạy học:", error);
    return res.status(500).json({ message: "Lỗi máy chủ nội bộ" });
  }
};

/**
 * @desc    Phê duyệt yêu cầu đăng ký dạy học
 * @route   PATCH /api/v1/admin/teaching-requests/:id/approve
 * @access  Private (Admin only)
 */
export const approveTeachingRequest = async (req: Request, res: Response) => {
  try {
    const requestId = parseInt(req.params.id);
    const adminId = req.user?.id;

    if (!adminId) {
      return res.status(401).json({ message: "Không được phép" });
    }
<<<<<<< HEAD

    if (isNaN(requestId)) {
      return res.status(400).json({ message: "ID yêu cầu không hợp lệ" });
    }

    // Kiểm tra yêu cầu có tồn tại không
    const request = await db.query.teachingRequests.findFirst({
      where: eq(schema.teachingRequests.id, requestId),
    });

    if (!request) {
      return res.status(404).json({ message: "Không tìm thấy yêu cầu" });
    }

    // Cập nhật trạng thái yêu cầu thành đã phê duyệt
    await db
      .update(schema.teachingRequests)
      .set({
        status: "approved",
        approved_by: adminId,
        updated_at: new Date(),
      })
      .where(eq(schema.teachingRequests.id, requestId));

    // Thêm subject vào tutorSubjects nếu chưa có
    const existingSubject = await db.query.tutorSubjects.findFirst({
=======
    // Kiểm tra xem đã có yêu cầu đang chờ duyệt với môn học và cấp độ này chưa
    const existingPendingRequest = await db.query.teachingRequests.findFirst({
>>>>>>> 5cf07a09
      where: and(
        eq(schema.tutorSubjects.tutor_id, request.tutor_id),
        eq(schema.tutorSubjects.subject_id, request.subject_id)
      ),
    });

<<<<<<< HEAD
    if (!existingSubject) {
      await db.insert(schema.tutorSubjects).values({
        tutor_id: request.tutor_id,
        subject_id: request.subject_id,
        created_at: new Date(),
      });
    } // Thêm level vào tutorEducationLevels nếu chưa có
    const existingLevel = await db.query.tutorEducationLevels.findFirst({
      where: and(
        eq(schema.tutorEducationLevels.tutor_id, request.tutor_id),
        eq(schema.tutorEducationLevels.level_id, request.level_id)
      ),
    });

    if (!existingLevel) {
      await db.insert(schema.tutorEducationLevels).values({
        tutor_id: request.tutor_id,
        level_id: request.level_id,
        created_at: new Date(),
=======
    // Kiểm tra xem đã có yêu cầu được chấp thuận với môn học và cấp độ này chưa
    const existingApprovedRequest = await db.query.teachingRequests.findFirst({
      where: and(
        eq(schema.teachingRequests.tutor_id, tutorProfile.id),
        eq(schema.teachingRequests.subject_id, subject_id),
        eq(schema.teachingRequests.level_id, level_id),
        eq(schema.teachingRequests.status, "approved")
      )
    });

    // Đặt các cờ cảnh báo nếu đã có yêu cầu đang chờ duyệt hoặc đã được duyệt
    let warnings = [];

    if (existingPendingRequest) {
      warnings.push("Bạn đã có yêu cầu giảng dạy đang chờ duyệt cho môn học và cấp độ này");
    }

    if (existingApprovedRequest) {
      warnings.push("Bạn đã được phê duyệt giảng dạy cho môn học và cấp độ này");
    }

    // Nếu đã có yêu cầu được duyệt, không cần tạo yêu cầu mới
    if (existingApprovedRequest) {
      return res.status(200).json({
        success: true,
        message: "Bạn đã được giảng dạy cho môn học và cấp độ này",
        warnings,
        requestExists: true,
        data: existingApprovedRequest
      });
    }

    // Kiểm tra xem có yêu cầu đang chờ xử lý không
    if (existingPendingRequest) {
      // Nếu có yêu cầu đang chờ xử lý, trả về thông tin yêu cầu đó kèm cảnh báo
      return res.status(200).json({
        success: true,
        message: "Yêu cầu của bạn đã tồn tại và đang chờ duyệt",
        warnings,
        requestExists: true,
        data: existingPendingRequest
>>>>>>> 5cf07a09
      });
    }

    // Kiểm tra số lượng yêu cầu đã được phê duyệt của gia sư
    const approvedCount = await db
      .select({ count: sql<number>`count(*)` })
      .from(schema.teachingRequests)
      .where(
        and(
          eq(schema.teachingRequests.tutor_id, request.tutor_id),
          eq(schema.teachingRequests.status, "approved")
        )
      );
    console.log("DEBUG tutor_id in teaching request:", request.tutor_id);

    // Tìm profile của tutor để đảm bảo chúng ta có ID chính xác
    // Đầu tiên, thử tìm theo ID trực tiếp (đúng với thiết kế schema hiện tại)
    let tutorProfile = await db.query.tutorProfiles.findFirst({
      where: eq(schema.tutorProfiles.id, request.tutor_id),
    });

    console.log("DEBUG matched tutor profile by ID:", tutorProfile);

    // Nếu không tìm được bằng ID, nghĩa là teaching_request.tutor_id có thể đang lưu user_id
    // thay vì tutor_profile.id, nên ta sẽ thử tìm theo user_id
    if (!tutorProfile) {
      console.log(
        "Không tìm thấy tutorProfile qua ID trực tiếp, thử tìm qua user_id..."
      );

      // Đầu tiên, tìm user từ yêu cầu dạy học
      const tutorUser = await db.query.teachingRequests.findFirst({
        where: eq(schema.teachingRequests.id, requestId),
        with: {
          tutor: {
            with: {
              user: true,
            },
          },
        },
      });

      if (tutorUser?.tutor?.user?.id) {
        console.log(
          `Tìm thấy user_id: ${tutorUser.tutor.user.id} từ yêu cầu dạy học`
        );
        tutorProfile = await db.query.tutorProfiles.findFirst({
          where: eq(schema.tutorProfiles.user_id, tutorUser.tutor.user.id),
        });
        console.log("DEBUG matched tutor profile by user_id:", tutorProfile);
      }
    }

    // Nếu không tìm thấy tutorProfile theo cả hai cách, log lỗi và thoát
    if (!tutorProfile) {
      console.error(
        `❌ Không thể tìm thấy tutorProfile cho teaching request: ${requestId}`
      );
      throw new Error(
        `Không thể tìm thấy hồ sơ gia sư cho yêu cầu ID: ${requestId}`
      );
    }

    // Nếu đây là yêu cầu đầu tiên được phê duyệt, cập nhật is_verified = true    // Cập nhật is_verified = true bất kể đây là yêu cầu đầu tiên hay không
    // Miễn là có ít nhất một yêu cầu được phê duyệt, thì tutorProfile nên được xác minh
    console.log(
      `Xác minh tutor profile với tutor_id=${tutorProfile.id}, số yêu cầu đã duyệt: ${approvedCount[0]?.count}`
    );

    // Ghi log trạng thái hiện tại của tutor profile
    console.log(`Tutor profile trước khi cập nhật:`, tutorProfile);

    try {
      // Cập nhật trạng thái is_verified thành true
      console.log(
        `Thực hiện cập nhật is_verified=true cho tutor_id=${tutorProfile.id}`
      );

      // Sử dụng .execute() để đảm bảo câu lệnh được thực thi
      const result = await db
        .update(schema.tutorProfiles)
        .set({
          is_verified: true,
          updated_at: new Date(),
        })
        .where(eq(schema.tutorProfiles.id, tutorProfile.id))
        .execute();

      console.log(`Kết quả cập nhật:`, result); // Xác nhận lại bằng cách truy vấn profile sau khi cập nhật
      const tutorProfileAfter = await db.query.tutorProfiles.findFirst({
        where: eq(schema.tutorProfiles.id, tutorProfile.id),
      });
      console.log(`Tutor profile sau khi cập nhật:`, tutorProfileAfter);

      // Thêm kiểm tra để xác nhận việc cập nhật có thành công không
      if (tutorProfileAfter && tutorProfileAfter.is_verified === true) {
        console.log(`✅ Xác minh thành công cho tutor_id=${tutorProfile.id}`);
      } else {
        console.error(
          `❌ Cập nhật không thành công: is_verified vẫn là ${tutorProfileAfter?.is_verified}`
        );
      }
    } catch (error) {
      console.error(
        `❌ Lỗi khi cập nhật trạng thái xác minh cho tutor_id=${request.tutor_id}:`,
        error
      );
    }

    return res.status(200).json({
      success: true,
<<<<<<< HEAD
      message: "Yêu cầu đăng ký dạy học đã được phê duyệt thành công",
=======
      message: "Yêu cầu giảng dạy của bạn đã được gửi và đang chờ duyệt",
      warnings: warnings.length > 0 ? warnings : undefined,
      data: newRequest[0]
>>>>>>> 5cf07a09
    });
  } catch (error) {
    console.error("Lỗi phê duyệt yêu cầu đăng ký dạy học:", error);
    return res.status(500).json({ message: "Lỗi máy chủ nội bộ" });
  }
};

/**
 * @desc    Lấy danh sách yêu cầu dạy học đang chờ duyệt
 * @route   GET /api/v1/admin/teaching-requests/pending
 * @access  Private (Admin only)
 */
export const getPendingTeachingRequests = async (
  req: Request,
  res: Response
) => {
  try {
    // Truy vấn danh sách teaching_requests với trạng thái pending
    const pendingRequests = await db.query.teachingRequests.findMany({
      where: eq(schema.teachingRequests.status, "pending"),
      with: {
        tutor: {
          with: {
            user: true,
          },
        },
        subject: true,
        level: true,
      },
      orderBy: (requests, { desc }) => [desc(requests.created_at)],
    });

    // Chuyển đổi dữ liệu để phù hợp với cấu trúc mà frontend mong đợi
    const formattedRequests = pendingRequests.map((request) => ({
      id: request.id,
      subject: request.subject,
      level: request.level,
      tutor_profile: {
        id: request.tutor.id,
        bio: request.tutor.bio,
        date_of_birth: request.tutor.availability, // Sử dụng trường availability để lưu trữ ngày sinh
        address: request.tutor.availability, // Sử dụng trường availability để lưu trữ địa chỉ
        user: {
          id: request.tutor.user.id,
          first_name: request.tutor.user.first_name,
          last_name: request.tutor.user.last_name,
          email: request.tutor.user.email,
          phone: request.tutor.user.phone,
          avatar: request.tutor.user.avatar,
        },
      },
      introduction: request.introduction,
      experience: request.experience,
      certifications: request.certifications,
      status: request.status,
      created_at: request.created_at,
    }));

    return res.status(200).json(formattedRequests);
  } catch (error) {
    console.error(
      "Lỗi khi lấy danh sách yêu cầu dạy học đang chờ duyệt:",
      error
    );
    return res.status(500).json({ message: "Lỗi máy chủ nội bộ" });
  }
};<|MERGE_RESOLUTION|>--- conflicted
+++ resolved
@@ -1718,55 +1718,40 @@
   }
 };
 
-<<<<<<< HEAD
 // --------------------------------------------------------------------
-=======
+
 /**
- * @desc    Lấy danh sách yêu cầu dạy học đang chờ duyệt
- * @route   GET /api/v1/admin/teaching-requests/pending
- * @access  Private (Admin only)
+ * @desc    Xử lý yêu cầu giảng dạy mới từ gia sư
+ * @route   POST /api/v1/tutors/teaching-requests
+ * @access  Private (Tutor only)
  */
-export const getPendingTeachingRequests = async (req: Request, res: Response) => {
+export const handleTeachingRequest = async (req: Request, res: Response) => {
   try {
     // Truy vấn danh sách teaching_requests với trạng thái pending
-    console.log("Fetching pending teaching requests...");
     const pendingRequests = await db.query.teachingRequests.findMany({
       where: eq(schema.teachingRequests.status, "pending"),
       with: {
         tutor: {
           with: {
-            user: true
-          }
+            user: true,
+          },
         },
         subject: true,
-        level: true
+        level: true,
       },
       orderBy: (requests, { desc }) => [desc(requests.created_at)],
     });
-    console.log("Pending requests:", pendingRequests);
-
-    // Log dữ liệu gốc để dễ debug
-    console.log("Sample tutor info (first request):",
-      pendingRequests.length > 0 ? {
-        tutor_id: pendingRequests[0].tutor.id,
-        user_id: pendingRequests[0].tutor.user.id,
-        bio: pendingRequests[0].tutor.bio,
-        user: {
-          date_of_birth: pendingRequests[0].tutor.user.date_of_birth,
-          address: pendingRequests[0].tutor.user.address
-        }
-      } : "No pending requests"
-    );
 
     // Chuyển đổi dữ liệu để phù hợp với cấu trúc mà frontend mong đợi
-    const formattedRequests = pendingRequests.map(request => ({
+    const formattedRequests = pendingRequests.map((request) => ({
       id: request.id,
       subject: request.subject,
       level: request.level,
       tutor_profile: {
         id: request.tutor.id,
         bio: request.tutor.bio,
-
+        date_of_birth: request.tutor.availability, // Sử dụng trường availability để lưu trữ ngày sinh
+        address: request.tutor.availability, // Sử dụng trường availability để lưu trữ địa chỉ
         user: {
           id: request.tutor.user.id,
           first_name: request.tutor.user.first_name,
@@ -1774,56 +1759,46 @@
           email: request.tutor.user.email,
           phone: request.tutor.user.phone,
           avatar: request.tutor.user.avatar,
-          date_of_birth: request.tutor.user.date_of_birth, // Lấy date_of_birth từ user, không phải từ availability
-          address: request.tutor.user.address // Lấy address từ user, không phải từ availability
-        }
+        },
       },
       introduction: request.introduction,
       experience: request.experience,
       certifications: request.certifications,
       status: request.status,
-      created_at: request.created_at
+      created_at: request.created_at,
     }));
-    console.log("Pending requests:", formattedRequests);
 
     return res.status(200).json(formattedRequests);
   } catch (error) {
-    console.error("Lỗi khi lấy danh sách yêu cầu dạy học đang chờ duyệt:", error);
+    console.error(
+      "Lỗi khi lấy danh sách yêu cầu dạy học đang chờ duyệt:",
+      error
+    );
     return res.status(500).json({ message: "Lỗi máy chủ nội bộ" });
   }
 };
->>>>>>> 5cf07a09
 
 /**
- * @desc    Xử lý yêu cầu giảng dạy mới từ gia sư
- * @route   POST /api/v1/tutors/teaching-requests
- * @access  Private (Tutor only)
+ * @desc    Phê duyệt yêu cầu đăng ký dạy học
+ * @route   PATCH /api/v1/admin/teaching-requests/:id/approve
+ * @access  Private (Admin only)
  */
-export const handleTeachingRequest = async (req: Request, res: Response) => {
-  try {
-    // Lấy thông tin từ JWT token
-    const userId = req.user?.id;
-    if (!userId) {
-      return res
-        .status(401)
-        .json({ message: "Bạn cần đăng nhập để thực hiện hành động này" });
-    }
-
-    // Validate dữ liệu từ frontend
-    const validationResult = schema.teachingRequestSchema.safeParse(req.body);
-
-    if (!validationResult.success) {
-      const errorMessage = fromZodError(validationResult.error).message;
-      return res.status(400).json({ message: errorMessage });
-    }
-
-    // Lấy dữ liệu đã validate
-    const { subject_id, level_id, introduction, experience, certifications } =
-      validationResult.data;
-
-    // Lấy thông tin profile của gia sư
-    const tutorProfile = await db.query.tutorProfiles.findFirst({
-      where: eq(schema.tutorProfiles.user_id, userId),
+export const approveTeachingRequest = async (req: Request, res: Response) => {
+  try {
+    const requestId = parseInt(req.params.id);
+    const adminId = req.user?.id;
+
+    if (!adminId) {
+      return res.status(401).json({ message: "Không được phép" });
+    }
+
+    if (isNaN(requestId)) {
+      return res.status(400).json({ message: "ID yêu cầu không hợp lệ" });
+    }
+
+    // Kiểm tra yêu cầu có tồn tại không
+    const request = await db.query.teachingRequests.findFirst({
+      where: eq(schema.teachingRequests.id, requestId),
     });
 
     if (!tutorProfile) {
@@ -1842,53 +1817,17 @@
       ),
     });
 
-    if (existingRequest) {
-      return res.status(400).json({
-        message:
-          "Bạn đã có yêu cầu giảng dạy đang chờ duyệt cho môn học và cấp độ này",
+    if (!existingLevel) {
+      await db.insert(schema.tutorEducationLevels).values({
+        tutor_id: request.tutor_id,
+        level_id: request.level_id,
+        created_at: new Date(),
       });
-    }
-
-<<<<<<< HEAD
-    // Tạo yêu cầu giảng dạy mới
-    const newRequest = await db
-      .insert(schema.teachingRequests)
-      .values({
-        tutor_id: tutorProfile.id,
-        subject_id,
-        level_id,
-        introduction,
-        experience: experience || null,
-        certifications: certifications || null,
-        status: "pending",
-        created_at: new Date(),
-        updated_at: new Date(),
-      })
-      .returning();
-=======
-    // Kiểm tra xem đây có phải là lần đầu tiên gia sư này được chấp nhận yêu cầu giảng dạy không
-    // Lấy tổng số yêu cầu đã được chấp nhận của gia sư (không bao gồm yêu cầu hiện tại)
-    const previousApprovedRequests = await db.query.teachingRequests.findMany({
-      where: and(
-        eq(schema.teachingRequests.tutor_id, request.tutor_id),
-        eq(schema.teachingRequests.status, "approved"),
-        ne(schema.teachingRequests.id, requestId)
-      ),
-    });
-
-    // Nếu không có yêu cầu nào được chấp nhận trước đó, thì đây là lần đầu tiên
-    // Cập nhật trạng thái is_verified của gia sư thành true
-    if (previousApprovedRequests.length === 0) {
-      console.log(`Đây là lần đầu tiên gia sư (id: ${request.tutor_id}) được chấp nhận yêu cầu giảng dạy. Cập nhật is_verified = true.`);
-      await db.update(schema.tutorProfiles).set({
-        is_verified: true,
-        updated_at: new Date(),
-      }).where(eq(schema.tutorProfiles.id, request.tutor_id));
     }
 
     return res.status(200).json({
       success: true,
-      message: "Yêu cầu đăng ký dạy học đã được phê duyệt thành công"
+      message: "Yêu cầu đăng ký dạy học đã được phê duyệt thành công",
     });
   } catch (error) {
     console.error("Lỗi phê duyệt yêu cầu đăng ký dạy học:", error);
@@ -1929,13 +1868,15 @@
     }
 
     // Cập nhật trạng thái yêu cầu thành đã từ chối
-    await db.update(schema.teachingRequests).set({
-      status: "rejected",
-      rejection_reason: rejection_reason,
-      approved_by: adminId, // Lưu thông tin người từ chối
-      updated_at: new Date(),
-    }).where(eq(schema.teachingRequests.id, requestId));
->>>>>>> 5cf07a09
+    await db
+      .update(schema.teachingRequests)
+      .set({
+        status: "rejected",
+        rejection_reason: rejection_reason,
+        approved_by: adminId, // Lưu thông tin người từ chối
+        updated_at: new Date(),
+      })
+      .where(eq(schema.teachingRequests.id, requestId));
 
     return res.status(201).json({
       success: true,
@@ -2059,297 +2000,6 @@
 };
 
 /**
- * @desc    Từ chối yêu cầu đăng ký dạy học
- * @route   PATCH /api/v1/admin/teaching-requests/:id/reject
- * @access  Private (Admin only)
- */
-export const rejectTeachingRequest = async (req: Request, res: Response) => {
-  try {
-    const requestId = parseInt(req.params.id);
-    const adminId = req.user?.id;
-    const { rejection_reason } = req.body;
-
-    if (!adminId) {
-      return res.status(401).json({ message: "Không được phép" });
-    }
-
-    if (isNaN(requestId)) {
-      return res.status(400).json({ message: "ID yêu cầu không hợp lệ" });
-    }
-
-    if (!rejection_reason) {
-      return res.status(400).json({ message: "Lý do từ chối là bắt buộc" });
-    }
-
-    // Kiểm tra yêu cầu có tồn tại không
-    const request = await db.query.teachingRequests.findFirst({
-      where: eq(schema.teachingRequests.id, requestId),
-    });
-
-    if (!request) {
-      return res.status(404).json({ message: "Không tìm thấy yêu cầu" });
-    }
-
-    // Cập nhật trạng thái yêu cầu thành đã từ chối
-    await db
-      .update(schema.teachingRequests)
-      .set({
-        status: "rejected",
-        rejection_reason: rejection_reason,
-        approved_by: adminId, // Lưu thông tin người từ chối
-        updated_at: new Date(),
-      })
-      .where(eq(schema.teachingRequests.id, requestId));
-
-    return res.status(200).json({
-      success: true,
-      message: "Yêu cầu đăng ký dạy học đã bị từ chối",
-    });
-  } catch (error) {
-    console.error("Lỗi từ chối yêu cầu đăng ký dạy học:", error);
-    return res.status(500).json({ message: "Lỗi máy chủ nội bộ" });
-  }
-};
-
-/**
- * @desc    Phê duyệt yêu cầu đăng ký dạy học
- * @route   PATCH /api/v1/admin/teaching-requests/:id/approve
- * @access  Private (Admin only)
- */
-export const approveTeachingRequest = async (req: Request, res: Response) => {
-  try {
-    const requestId = parseInt(req.params.id);
-    const adminId = req.user?.id;
-
-    if (!adminId) {
-      return res.status(401).json({ message: "Không được phép" });
-    }
-<<<<<<< HEAD
-
-    if (isNaN(requestId)) {
-      return res.status(400).json({ message: "ID yêu cầu không hợp lệ" });
-    }
-
-    // Kiểm tra yêu cầu có tồn tại không
-    const request = await db.query.teachingRequests.findFirst({
-      where: eq(schema.teachingRequests.id, requestId),
-    });
-
-    if (!request) {
-      return res.status(404).json({ message: "Không tìm thấy yêu cầu" });
-    }
-
-    // Cập nhật trạng thái yêu cầu thành đã phê duyệt
-    await db
-      .update(schema.teachingRequests)
-      .set({
-        status: "approved",
-        approved_by: adminId,
-        updated_at: new Date(),
-      })
-      .where(eq(schema.teachingRequests.id, requestId));
-
-    // Thêm subject vào tutorSubjects nếu chưa có
-    const existingSubject = await db.query.tutorSubjects.findFirst({
-=======
-    // Kiểm tra xem đã có yêu cầu đang chờ duyệt với môn học và cấp độ này chưa
-    const existingPendingRequest = await db.query.teachingRequests.findFirst({
->>>>>>> 5cf07a09
-      where: and(
-        eq(schema.tutorSubjects.tutor_id, request.tutor_id),
-        eq(schema.tutorSubjects.subject_id, request.subject_id)
-      ),
-    });
-
-<<<<<<< HEAD
-    if (!existingSubject) {
-      await db.insert(schema.tutorSubjects).values({
-        tutor_id: request.tutor_id,
-        subject_id: request.subject_id,
-        created_at: new Date(),
-      });
-    } // Thêm level vào tutorEducationLevels nếu chưa có
-    const existingLevel = await db.query.tutorEducationLevels.findFirst({
-      where: and(
-        eq(schema.tutorEducationLevels.tutor_id, request.tutor_id),
-        eq(schema.tutorEducationLevels.level_id, request.level_id)
-      ),
-    });
-
-    if (!existingLevel) {
-      await db.insert(schema.tutorEducationLevels).values({
-        tutor_id: request.tutor_id,
-        level_id: request.level_id,
-        created_at: new Date(),
-=======
-    // Kiểm tra xem đã có yêu cầu được chấp thuận với môn học và cấp độ này chưa
-    const existingApprovedRequest = await db.query.teachingRequests.findFirst({
-      where: and(
-        eq(schema.teachingRequests.tutor_id, tutorProfile.id),
-        eq(schema.teachingRequests.subject_id, subject_id),
-        eq(schema.teachingRequests.level_id, level_id),
-        eq(schema.teachingRequests.status, "approved")
-      )
-    });
-
-    // Đặt các cờ cảnh báo nếu đã có yêu cầu đang chờ duyệt hoặc đã được duyệt
-    let warnings = [];
-
-    if (existingPendingRequest) {
-      warnings.push("Bạn đã có yêu cầu giảng dạy đang chờ duyệt cho môn học và cấp độ này");
-    }
-
-    if (existingApprovedRequest) {
-      warnings.push("Bạn đã được phê duyệt giảng dạy cho môn học và cấp độ này");
-    }
-
-    // Nếu đã có yêu cầu được duyệt, không cần tạo yêu cầu mới
-    if (existingApprovedRequest) {
-      return res.status(200).json({
-        success: true,
-        message: "Bạn đã được giảng dạy cho môn học và cấp độ này",
-        warnings,
-        requestExists: true,
-        data: existingApprovedRequest
-      });
-    }
-
-    // Kiểm tra xem có yêu cầu đang chờ xử lý không
-    if (existingPendingRequest) {
-      // Nếu có yêu cầu đang chờ xử lý, trả về thông tin yêu cầu đó kèm cảnh báo
-      return res.status(200).json({
-        success: true,
-        message: "Yêu cầu của bạn đã tồn tại và đang chờ duyệt",
-        warnings,
-        requestExists: true,
-        data: existingPendingRequest
->>>>>>> 5cf07a09
-      });
-    }
-
-    // Kiểm tra số lượng yêu cầu đã được phê duyệt của gia sư
-    const approvedCount = await db
-      .select({ count: sql<number>`count(*)` })
-      .from(schema.teachingRequests)
-      .where(
-        and(
-          eq(schema.teachingRequests.tutor_id, request.tutor_id),
-          eq(schema.teachingRequests.status, "approved")
-        )
-      );
-    console.log("DEBUG tutor_id in teaching request:", request.tutor_id);
-
-    // Tìm profile của tutor để đảm bảo chúng ta có ID chính xác
-    // Đầu tiên, thử tìm theo ID trực tiếp (đúng với thiết kế schema hiện tại)
-    let tutorProfile = await db.query.tutorProfiles.findFirst({
-      where: eq(schema.tutorProfiles.id, request.tutor_id),
-    });
-
-    console.log("DEBUG matched tutor profile by ID:", tutorProfile);
-
-    // Nếu không tìm được bằng ID, nghĩa là teaching_request.tutor_id có thể đang lưu user_id
-    // thay vì tutor_profile.id, nên ta sẽ thử tìm theo user_id
-    if (!tutorProfile) {
-      console.log(
-        "Không tìm thấy tutorProfile qua ID trực tiếp, thử tìm qua user_id..."
-      );
-
-      // Đầu tiên, tìm user từ yêu cầu dạy học
-      const tutorUser = await db.query.teachingRequests.findFirst({
-        where: eq(schema.teachingRequests.id, requestId),
-        with: {
-          tutor: {
-            with: {
-              user: true,
-            },
-          },
-        },
-      });
-
-      if (tutorUser?.tutor?.user?.id) {
-        console.log(
-          `Tìm thấy user_id: ${tutorUser.tutor.user.id} từ yêu cầu dạy học`
-        );
-        tutorProfile = await db.query.tutorProfiles.findFirst({
-          where: eq(schema.tutorProfiles.user_id, tutorUser.tutor.user.id),
-        });
-        console.log("DEBUG matched tutor profile by user_id:", tutorProfile);
-      }
-    }
-
-    // Nếu không tìm thấy tutorProfile theo cả hai cách, log lỗi và thoát
-    if (!tutorProfile) {
-      console.error(
-        `❌ Không thể tìm thấy tutorProfile cho teaching request: ${requestId}`
-      );
-      throw new Error(
-        `Không thể tìm thấy hồ sơ gia sư cho yêu cầu ID: ${requestId}`
-      );
-    }
-
-    // Nếu đây là yêu cầu đầu tiên được phê duyệt, cập nhật is_verified = true    // Cập nhật is_verified = true bất kể đây là yêu cầu đầu tiên hay không
-    // Miễn là có ít nhất một yêu cầu được phê duyệt, thì tutorProfile nên được xác minh
-    console.log(
-      `Xác minh tutor profile với tutor_id=${tutorProfile.id}, số yêu cầu đã duyệt: ${approvedCount[0]?.count}`
-    );
-
-    // Ghi log trạng thái hiện tại của tutor profile
-    console.log(`Tutor profile trước khi cập nhật:`, tutorProfile);
-
-    try {
-      // Cập nhật trạng thái is_verified thành true
-      console.log(
-        `Thực hiện cập nhật is_verified=true cho tutor_id=${tutorProfile.id}`
-      );
-
-      // Sử dụng .execute() để đảm bảo câu lệnh được thực thi
-      const result = await db
-        .update(schema.tutorProfiles)
-        .set({
-          is_verified: true,
-          updated_at: new Date(),
-        })
-        .where(eq(schema.tutorProfiles.id, tutorProfile.id))
-        .execute();
-
-      console.log(`Kết quả cập nhật:`, result); // Xác nhận lại bằng cách truy vấn profile sau khi cập nhật
-      const tutorProfileAfter = await db.query.tutorProfiles.findFirst({
-        where: eq(schema.tutorProfiles.id, tutorProfile.id),
-      });
-      console.log(`Tutor profile sau khi cập nhật:`, tutorProfileAfter);
-
-      // Thêm kiểm tra để xác nhận việc cập nhật có thành công không
-      if (tutorProfileAfter && tutorProfileAfter.is_verified === true) {
-        console.log(`✅ Xác minh thành công cho tutor_id=${tutorProfile.id}`);
-      } else {
-        console.error(
-          `❌ Cập nhật không thành công: is_verified vẫn là ${tutorProfileAfter?.is_verified}`
-        );
-      }
-    } catch (error) {
-      console.error(
-        `❌ Lỗi khi cập nhật trạng thái xác minh cho tutor_id=${request.tutor_id}:`,
-        error
-      );
-    }
-
-    return res.status(200).json({
-      success: true,
-<<<<<<< HEAD
-      message: "Yêu cầu đăng ký dạy học đã được phê duyệt thành công",
-=======
-      message: "Yêu cầu giảng dạy của bạn đã được gửi và đang chờ duyệt",
-      warnings: warnings.length > 0 ? warnings : undefined,
-      data: newRequest[0]
->>>>>>> 5cf07a09
-    });
-  } catch (error) {
-    console.error("Lỗi phê duyệt yêu cầu đăng ký dạy học:", error);
-    return res.status(500).json({ message: "Lỗi máy chủ nội bộ" });
-  }
-};
-
-/**
  * @desc    Lấy danh sách yêu cầu dạy học đang chờ duyệt
  * @route   GET /api/v1/admin/teaching-requests/pending
  * @access  Private (Admin only)
